name: CI
on:
  pull_request:
    paths-ignore:
      - 'microsite/**'

concurrency:
  group: ${{ github.workflow }}-${{ github.ref }}
  cancel-in-progress: true

jobs:
  # This step only runs yarn install to make sure that an exact match is available
  # in the cache. The two following verify and tests jobs then always install from cache.
  install:
    runs-on: ubuntu-latest

    strategy:
      fail-fast: false
      matrix:
        node-version: [14.x, 16.x]

    env:
      CI: true
      NODE_OPTIONS: --max-old-space-size=4096

    steps:
      - uses: actions/checkout@v3

      - name: use node.js ${{ matrix.node-version }}
        uses: actions/setup-node@v3
        with:
          node-version: ${{ matrix.node-version }}
          registry-url: https://registry.npmjs.org/ # Needed for auth

      - name: yarn install
        uses: backstage/actions/yarn-install@v0.5.5
        with:
          cache-prefix: ${{ runner.os }}-v${{ matrix.node-version }}

  # The verify jobs runs all the verification that doesn't require a
  # diff towards master, since it takes some time to fetch that.
  verify:
    runs-on: ubuntu-latest

    needs: install

    strategy:
      fail-fast: false
      matrix:
        node-version: [14.x, 16.x]

    env:
      CI: true
      NODE_OPTIONS: --max-old-space-size=4096

    steps:
      - uses: actions/checkout@v3

      - name: use node.js ${{ matrix.node-version }}
        uses: actions/setup-node@v3
        with:
          node-version: ${{ matrix.node-version }}
          registry-url: https://registry.npmjs.org/ # Needed for auth

      - name: yarn install
        uses: backstage/actions/yarn-install@v0.5.5
        with:
          cache-prefix: ${{ runner.os }}-v${{ matrix.node-version }}

      - name: verify changesets
        run: node scripts/verify-changesets.js

      - name: verify local dependency ranges
        run: node scripts/verify-local-dependencies.js

      - name: validate config
        run: yarn backstage-cli config:check --lax

      - name: type checking and declarations
        run: yarn tsc:full

      - name: prettier
        run: yarn prettier:check

        # We need to generate the API references as well, so that we can verify the doc links
      - name: check api reports and generate API reference
        run: yarn build:api-reports:only --ci --docs

      - name: verify api reference
        run: node scripts/verify-api-reference.js

      - name: verify doc links
        run: node scripts/verify-links.js

      - name: build all packages
        run: yarn backstage-cli repo build --all

      - name: verify type dependencies
        run: yarn lint:type-deps

      - name: verify plugin template
        run: yarn lerna -- run diff -- --check

      - name: ensure clean working directory
        run: |
          if files=$(git ls-files --exclude-standard --others --modified) && [[ -z "$files" ]]; then
            exit 0
          else
            echo ""
            echo "Working directory has been modified:"
            echo ""
            git status --short
            echo ""
            exit 1
          fi

  # The test job runs all tests as well as any verification step that
  # requires a diff towards master.
  test:
    runs-on: ubuntu-latest

    needs: install

    strategy:
      fail-fast: false
      matrix:
        node-version: [14.x, 16.x]

    services:
      postgres13:
        image: postgres:13
        env:
          POSTGRES_PASSWORD: postgres
        options: >-
          --health-cmd pg_isready
          --health-interval 10s
          --health-timeout 5s
          --health-retries 5
        ports:
          - 5432/tcp
      postgres9:
        image: postgres:9
        env:
          POSTGRES_PASSWORD: postgres
        options: >-
          --health-cmd pg_isready
          --health-interval 10s
          --health-timeout 5s
          --health-retries 5
        ports:
          - 5432/tcp
      mysql8:
        image: mysql:8
        env:
          MYSQL_ROOT_PASSWORD: root
        options: >-
          --health-cmd "mysqladmin ping -h localhost"
          --health-interval 10s
          --health-timeout 5s
          --health-retries 5
        ports:
          - 3306/tcp

    env:
      CI: true
      NODE_OPTIONS: --max-old-space-size=4096
      INTEGRATION_TEST_GITHUB_TOKEN: ${{ secrets.INTEGRATION_TEST_GITHUB_TOKEN }}
      INTEGRATION_TEST_GITLAB_TOKEN: ${{ secrets.INTEGRATION_TEST_GITLAB_TOKEN }}
      INTEGRATION_TEST_BITBUCKET_TOKEN: ${{ secrets.INTEGRATION_TEST_BITBUCKET_TOKEN }}
      INTEGRATION_TEST_AZURE_TOKEN: ${{ secrets.INTEGRATION_TEST_AZURE_TOKEN }}

    steps:
      - uses: actions/checkout@v3
      - name: fetch branch master
        run: git fetch origin master

      - name: use node.js ${{ matrix.node-version }}
        uses: actions/setup-node@v3
        with:
          node-version: ${{ matrix.node-version }}
          registry-url: https://registry.npmjs.org/ # Needed for auth

      - name: yarn install
        uses: backstage/actions/yarn-install@v0.5.5
        with:
          cache-prefix: ${{ runner.os }}-v${{ matrix.node-version }}

      - name: check for yarn.lock changes
        id: yarn-lock
        run: git diff --quiet origin/master HEAD -- yarn.lock
        continue-on-error: true

<<<<<<< HEAD
      - name: lock
        run: yarn lock:check

      - name: lint changed packages
        if: ${{ steps.yarn-lock.outcome == 'success' }}
=======
      - name: lint
>>>>>>> 01e1f34f
        run: yarn backstage-cli repo lint --since origin/master

      - name: lint all packages
        if: ${{ steps.yarn-lock.outcome == 'failure' }}
        run: yarn backstage-cli repo lint

      - name: test changed packages
        if: ${{ steps.yarn-lock.outcome == 'success' }}
        run: yarn lerna -- run test --since origin/master -- --coverage --runInBand
        env:
          BACKSTAGE_NEXT_TESTS: 1
          BACKSTAGE_TEST_DISABLE_DOCKER: 1
          BACKSTAGE_TEST_DATABASE_POSTGRES13_CONNECTION_STRING: postgresql://postgres:postgres@localhost:${{ job.services.postgres13.ports[5432] }}
          BACKSTAGE_TEST_DATABASE_POSTGRES9_CONNECTION_STRING: postgresql://postgres:postgres@localhost:${{ job.services.postgres9.ports[5432] }}
          BACKSTAGE_TEST_DATABASE_MYSQL8_CONNECTION_STRING: mysql://root:root@localhost:${{ job.services.mysql8.ports[3306] }}/ignored

      - name: test all packages (and upload coverage)
        if: ${{ steps.yarn-lock.outcome == 'failure' }}
        run: |
          yarn lerna -- run test -- --coverage --runInBand
          bash <(curl -s https://codecov.io/bash) -N $(git rev-parse FETCH_HEAD)
        env:
          BACKSTAGE_NEXT_TESTS: 1
          BACKSTAGE_TEST_DISABLE_DOCKER: 1
          BACKSTAGE_TEST_DATABASE_POSTGRES13_CONNECTION_STRING: postgresql://postgres:postgres@localhost:${{ job.services.postgres13.ports[5432] }}
          BACKSTAGE_TEST_DATABASE_POSTGRES9_CONNECTION_STRING: postgresql://postgres:postgres@localhost:${{ job.services.postgres9.ports[5432] }}
          BACKSTAGE_TEST_DATABASE_MYSQL8_CONNECTION_STRING: mysql://root:root@localhost:${{ job.services.mysql8.ports[3306] }}/ignored

      - name: ensure clean working directory
        run: |
          if files=$(git ls-files --exclude-standard --others --modified) && [[ -z "$files" ]]; then
            exit 0
          else
            echo ""
            echo "Working directory has been modified:"
            echo ""
            git status --short
            echo ""
            exit 1
          fi<|MERGE_RESOLUTION|>--- conflicted
+++ resolved
@@ -190,15 +190,8 @@
         run: git diff --quiet origin/master HEAD -- yarn.lock
         continue-on-error: true
 
-<<<<<<< HEAD
-      - name: lock
-        run: yarn lock:check
-
       - name: lint changed packages
         if: ${{ steps.yarn-lock.outcome == 'success' }}
-=======
-      - name: lint
->>>>>>> 01e1f34f
         run: yarn backstage-cli repo lint --since origin/master
 
       - name: lint all packages
