--- conflicted
+++ resolved
@@ -1,10 +1,6 @@
 {
   "name": "@backstage/plugin-catalog-graph",
-<<<<<<< HEAD
-  "version": "0.4.17",
-=======
   "version": "0.4.18-next.0",
->>>>>>> 66ce8958
   "backstage": {
     "role": "frontend-plugin",
     "pluginId": "catalog-graph",
