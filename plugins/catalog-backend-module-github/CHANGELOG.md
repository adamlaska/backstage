# @backstage/plugin-catalog-backend-module-github

<<<<<<< HEAD
=======
## 0.7.12-next.0

### Patch Changes

- 16648ef: Added `validateLocationsExist` to the config definition where it was missing.
- Updated dependencies
  - @backstage/plugin-catalog-backend@1.32.0
  - @backstage/backend-plugin-api@1.2.1
  - @backstage/catalog-client@1.9.1
  - @backstage/catalog-model@1.7.3
  - @backstage/config@1.3.2
  - @backstage/integration@1.16.2
  - @backstage/plugin-catalog-common@1.1.3
  - @backstage/plugin-catalog-node@1.16.1
  - @backstage/plugin-events-node@0.4.9

>>>>>>> 66ce8958
## 0.7.11

### Patch Changes

- Updated dependencies
  - @backstage/integration@1.16.2
  - @backstage/plugin-catalog-backend@1.32.0
  - @backstage/plugin-events-node@0.4.9
  - @backstage/backend-plugin-api@1.2.1
  - @backstage/catalog-client@1.9.1
  - @backstage/catalog-model@1.7.3
  - @backstage/config@1.3.2
  - @backstage/plugin-catalog-common@1.1.3
  - @backstage/plugin-catalog-node@1.16.1

## 0.7.11-next.2

### Patch Changes

- Updated dependencies
  - @backstage/plugin-catalog-backend@1.32.0-next.2
  - @backstage/integration@1.16.2-next.0
  - @backstage/plugin-events-node@0.4.9-next.2
  - @backstage/backend-plugin-api@1.2.1-next.1
  - @backstage/catalog-client@1.9.1
  - @backstage/catalog-model@1.7.3
  - @backstage/config@1.3.2
  - @backstage/plugin-catalog-common@1.1.3
  - @backstage/plugin-catalog-node@1.16.1-next.1

## 0.7.11-next.1

### Patch Changes

- Updated dependencies
  - @backstage/plugin-catalog-backend@1.32.0-next.1
  - @backstage/backend-plugin-api@1.2.1-next.1
  - @backstage/catalog-client@1.9.1
  - @backstage/catalog-model@1.7.3
  - @backstage/config@1.3.2
  - @backstage/integration@1.16.1
  - @backstage/plugin-catalog-common@1.1.3
  - @backstage/plugin-catalog-node@1.16.1-next.1
  - @backstage/plugin-events-node@0.4.9-next.1

## 0.7.11-next.0

### Patch Changes

- Updated dependencies
  - @backstage/plugin-catalog-backend@1.31.1-next.0
  - @backstage/backend-plugin-api@1.2.1-next.0
  - @backstage/plugin-catalog-node@1.16.1-next.0
  - @backstage/plugin-events-node@0.4.9-next.0

## 0.7.10

### Patch Changes

- eb80a1a: Minor doc string update
- Updated dependencies
  - @backstage/plugin-catalog-backend@1.31.0
  - @backstage/backend-plugin-api@1.2.0
  - @backstage/plugin-catalog-node@1.16.0
  - @backstage/catalog-client@1.9.1
  - @backstage/catalog-model@1.7.3
  - @backstage/config@1.3.2
  - @backstage/integration@1.16.1
  - @backstage/plugin-catalog-common@1.1.3
  - @backstage/plugin-events-node@0.4.8

## 0.7.10-next.3

### Patch Changes

- Updated dependencies
  - @backstage/plugin-catalog-node@1.16.0-next.3
  - @backstage/plugin-catalog-backend@1.31.0-next.3
  - @backstage/backend-plugin-api@1.2.0-next.2
  - @backstage/plugin-events-node@0.4.8-next.2
  - @backstage/catalog-client@1.9.1
  - @backstage/catalog-model@1.7.3
  - @backstage/config@1.3.2
  - @backstage/integration@1.16.1
  - @backstage/plugin-catalog-common@1.1.3

## 0.7.10-next.2

### Patch Changes

- Updated dependencies
  - @backstage/backend-plugin-api@1.2.0-next.1
  - @backstage/catalog-client@1.9.1
  - @backstage/catalog-model@1.7.3
  - @backstage/config@1.3.2
  - @backstage/integration@1.16.1
  - @backstage/plugin-catalog-backend@1.31.0-next.2
  - @backstage/plugin-catalog-common@1.1.3
  - @backstage/plugin-catalog-node@1.16.0-next.2
  - @backstage/plugin-events-node@0.4.8-next.1

## 0.7.10-next.1

### Patch Changes

- Updated dependencies
  - @backstage/plugin-catalog-backend@1.31.0-next.1
  - @backstage/plugin-catalog-node@1.16.0-next.1
  - @backstage/backend-plugin-api@1.2.0-next.0
  - @backstage/catalog-client@1.9.1
  - @backstage/catalog-model@1.7.3
  - @backstage/config@1.3.2
  - @backstage/integration@1.16.1
  - @backstage/plugin-catalog-common@1.1.3
  - @backstage/plugin-events-node@0.4.8-next.0

## 0.7.10-next.0

### Patch Changes

- Updated dependencies
  - @backstage/plugin-catalog-backend@1.31.0-next.0
  - @backstage/plugin-catalog-node@1.15.2-next.0
  - @backstage/backend-plugin-api@1.2.0-next.0
  - @backstage/catalog-client@1.9.1
  - @backstage/catalog-model@1.7.3
  - @backstage/config@1.3.2
  - @backstage/integration@1.16.1
  - @backstage/plugin-catalog-common@1.1.3
  - @backstage/plugin-events-node@0.4.8-next.0

## 0.7.9

### Patch Changes

- 8379bf4: Remove usages of `PluginDatabaseManager` and `PluginEndpointDiscovery` and replace with their equivalent service types
- 64dd0b8: Added rate limiting and throttling to `GithubOrgEntityProvider`
- 4ab00e4: Fixes an issue in `GithubMultiOrgEntityProvider` that caused an error when processing teams without a parent.
- Updated dependencies
  - @backstage/plugin-catalog-backend@1.30.0
  - @backstage/integration@1.16.1
  - @backstage/backend-plugin-api@1.1.1
  - @backstage/catalog-client@1.9.1
  - @backstage/catalog-model@1.7.3
  - @backstage/config@1.3.2
  - @backstage/plugin-catalog-common@1.1.3
  - @backstage/plugin-catalog-node@1.15.1
  - @backstage/plugin-events-node@0.4.7

## 0.7.9-next.1

### Patch Changes

- 4ab00e4: Fixes an issue in `GithubMultiOrgEntityProvider` that caused an error when processing teams without a parent.
- Updated dependencies
  - @backstage/backend-plugin-api@1.1.1-next.1
  - @backstage/catalog-model@1.7.3-next.0
  - @backstage/config@1.3.2-next.0
  - @backstage/plugin-catalog-backend@1.30.0-next.1
  - @backstage/plugin-catalog-node@1.15.1-next.1
  - @backstage/plugin-events-node@0.4.7-next.1
  - @backstage/catalog-client@1.9.1-next.0
  - @backstage/plugin-catalog-common@1.1.3-next.0
  - @backstage/integration@1.16.1-next.0

## 0.7.9-next.0

### Patch Changes

- 8379bf4: Remove usages of `PluginDatabaseManager` and `PluginEndpointDiscovery` and replace with their equivalent service types
- Updated dependencies
  - @backstage/plugin-catalog-backend@1.30.0-next.0
  - @backstage/backend-plugin-api@1.1.1-next.0
  - @backstage/catalog-client@1.9.0
  - @backstage/catalog-model@1.7.2
  - @backstage/config@1.3.1
  - @backstage/integration@1.16.0
  - @backstage/plugin-catalog-common@1.1.2
  - @backstage/plugin-catalog-node@1.15.1-next.0
  - @backstage/plugin-events-node@0.4.7-next.0

## 0.7.8

### Patch Changes

- 468bbcc: Pass in a default schedule to the `GithubEntityProvider` if none is provided
- 5c9cc05: Use native fetch instead of node-fetch
- Updated dependencies
  - @backstage/plugin-catalog-backend@1.29.0
  - @backstage/integration@1.16.0
  - @backstage/backend-plugin-api@1.1.0
  - @backstage/plugin-catalog-node@1.15.0
  - @backstage/plugin-events-node@0.4.6
  - @backstage/catalog-client@1.9.0
  - @backstage/catalog-model@1.7.2
  - @backstage/config@1.3.1
  - @backstage/plugin-catalog-common@1.1.2

## 0.7.8-next.2

### Patch Changes

- Updated dependencies
  - @backstage/plugin-catalog-backend@1.29.0-next.2
  - @backstage/backend-plugin-api@1.1.0-next.2
  - @backstage/plugin-catalog-node@1.15.0-next.2
  - @backstage/plugin-events-node@0.4.6-next.2
  - @backstage/catalog-client@1.9.0-next.2
  - @backstage/catalog-model@1.7.2-next.0
  - @backstage/config@1.3.1-next.0
  - @backstage/integration@1.16.0-next.1
  - @backstage/plugin-catalog-common@1.1.2-next.0

## 0.7.8-next.1

### Patch Changes

- 5c9cc05: Use native fetch instead of node-fetch
- Updated dependencies
  - @backstage/plugin-catalog-backend@1.29.0-next.1
  - @backstage/plugin-catalog-node@1.15.0-next.1
  - @backstage/catalog-client@1.9.0-next.1
  - @backstage/backend-plugin-api@1.1.0-next.1
  - @backstage/catalog-model@1.7.1
  - @backstage/config@1.3.0
  - @backstage/integration@1.16.0-next.0
  - @backstage/plugin-catalog-common@1.1.1
  - @backstage/plugin-events-node@0.4.6-next.1

## 0.7.8-next.0

### Patch Changes

- 468bbcc: Pass in a default schedule to the `GithubEntityProvider` if none is provided
- Updated dependencies
  - @backstage/integration@1.16.0-next.0
  - @backstage/backend-plugin-api@1.0.3-next.0
  - @backstage/plugin-catalog-backend@1.28.1-next.0
  - @backstage/plugin-events-node@0.4.6-next.0
  - @backstage/catalog-client@1.8.1-next.0
  - @backstage/catalog-model@1.7.1
  - @backstage/config@1.3.0
  - @backstage/plugin-catalog-common@1.1.1
  - @backstage/plugin-catalog-node@1.14.1-next.0

## 0.7.7

### Patch Changes

- 9790c02: Fixed an issue in `GithubOrgEntityProvider` that caused an error when processing teams without a parent.
- 4e58bc7: Upgrade to uuid v11 internally
- Updated dependencies
  - @backstage/catalog-client@1.8.0
  - @backstage/config@1.3.0
  - @backstage/plugin-events-node@0.4.5
  - @backstage/plugin-catalog-backend@1.28.0
  - @backstage/plugin-catalog-node@1.14.0
  - @backstage/backend-plugin-api@1.0.2
  - @backstage/catalog-model@1.7.1
  - @backstage/integration@1.15.2
  - @backstage/plugin-catalog-common@1.1.1

## 0.7.7-next.3

### Patch Changes

- Updated dependencies
  - @backstage/plugin-events-node@0.4.5-next.3
  - @backstage/plugin-catalog-backend@1.28.0-next.3
  - @backstage/backend-plugin-api@1.0.2-next.2
  - @backstage/catalog-client@1.8.0-next.1
  - @backstage/catalog-model@1.7.0
  - @backstage/config@1.2.0
  - @backstage/integration@1.15.1
  - @backstage/plugin-catalog-common@1.1.0
  - @backstage/plugin-catalog-node@1.14.0-next.2

## 0.7.7-next.2

### Patch Changes

- Updated dependencies
  - @backstage/catalog-client@1.8.0-next.1
  - @backstage/plugin-catalog-backend@1.28.0-next.2
  - @backstage/plugin-events-node@0.4.5-next.2
  - @backstage/plugin-catalog-node@1.14.0-next.2
  - @backstage/backend-plugin-api@1.0.2-next.2
  - @backstage/catalog-model@1.7.0
  - @backstage/config@1.2.0
  - @backstage/integration@1.15.1
  - @backstage/plugin-catalog-common@1.1.0

## 0.7.7-next.1

### Patch Changes

- Updated dependencies
  - @backstage/backend-plugin-api@1.0.2-next.1
  - @backstage/catalog-client@1.8.0-next.0
  - @backstage/catalog-model@1.7.0
  - @backstage/config@1.2.0
  - @backstage/integration@1.15.1
  - @backstage/plugin-catalog-backend@1.27.2-next.1
  - @backstage/plugin-catalog-common@1.1.0
  - @backstage/plugin-catalog-node@1.14.0-next.1
  - @backstage/plugin-events-node@0.4.4-next.1

## 0.7.7-next.0

### Patch Changes

- Updated dependencies
  - @backstage/plugin-events-node@0.4.3-next.0
  - @backstage/plugin-catalog-node@1.14.0-next.0
  - @backstage/catalog-client@1.8.0-next.0
  - @backstage/backend-plugin-api@1.0.2-next.0
  - @backstage/catalog-model@1.7.0
  - @backstage/config@1.2.0
  - @backstage/integration@1.15.1
  - @backstage/plugin-catalog-backend@1.27.2-next.0
  - @backstage/plugin-catalog-common@1.1.0

## 0.7.5

### Patch Changes

- 094eaa3: Remove references to in-repo backend-common
- 3109c24: The export for the new backend system at the `/alpha` export is now also available via the main entry point, which means that you can remove the `/alpha` suffix from the import.
- 720a2f9: Updated dependency `git-url-parse` to `^15.0.0`.
- Updated dependencies
  - @backstage/plugin-catalog-backend@1.27.0
  - @backstage/plugin-events-node@0.4.1
  - @backstage/plugin-catalog-node@1.13.1
  - @backstage/integration@1.15.1
  - @backstage/catalog-client@1.7.1
  - @backstage/backend-plugin-api@1.0.1
  - @backstage/catalog-model@1.7.0
  - @backstage/config@1.2.0
  - @backstage/plugin-catalog-common@1.1.0

## 0.7.5-next.2

### Patch Changes

- 720a2f9: Updated dependency `git-url-parse` to `^15.0.0`.
- Updated dependencies
  - @backstage/plugin-catalog-node@1.13.1-next.1
  - @backstage/integration@1.15.1-next.1
  - @backstage/plugin-catalog-backend@1.26.2-next.2
  - @backstage/catalog-client@1.7.1-next.0
  - @backstage/backend-plugin-api@1.0.1-next.1
  - @backstage/catalog-model@1.7.0
  - @backstage/config@1.2.0
  - @backstage/plugin-catalog-common@1.1.0
  - @backstage/plugin-events-node@0.4.1-next.1

## 0.7.5-next.1

### Patch Changes

- Updated dependencies
  - @backstage/plugin-catalog-backend@1.26.2-next.1
  - @backstage/integration@1.15.1-next.0
  - @backstage/backend-plugin-api@1.0.1-next.0
  - @backstage/catalog-client@1.7.0
  - @backstage/catalog-model@1.7.0
  - @backstage/config@1.2.0
  - @backstage/plugin-catalog-common@1.1.0
  - @backstage/plugin-catalog-node@1.13.1-next.0
  - @backstage/plugin-events-node@0.4.1-next.0

## 0.7.4-next.0

### Patch Changes

- 094eaa3: Remove references to in-repo backend-common
- Updated dependencies
  - @backstage/plugin-catalog-backend@1.26.1-next.0
  - @backstage/plugin-events-node@0.4.1-next.0
  - @backstage/backend-plugin-api@1.0.1-next.0
  - @backstage/catalog-client@1.7.0
  - @backstage/catalog-model@1.7.0
  - @backstage/config@1.2.0
  - @backstage/integration@1.15.0
  - @backstage/plugin-catalog-common@1.1.0
  - @backstage/plugin-catalog-node@1.13.1-next.0

## 0.7.3

### Patch Changes

- d425fc4: Modules, plugins, and services are now `BackendFeature`, not a function that returns a feature.
- 5edd344: Refactor to use injected catalog client in the new backend system
- Updated dependencies
  - @backstage/backend-common@0.25.0
  - @backstage/backend-plugin-api@1.0.0
  - @backstage/catalog-model@1.7.0
  - @backstage/plugin-catalog-backend@1.26.0
  - @backstage/catalog-client@1.7.0
  - @backstage/plugin-catalog-common@1.1.0
  - @backstage/plugin-catalog-node@1.13.0
  - @backstage/integration@1.15.0
  - @backstage/plugin-events-node@0.4.0
  - @backstage/config@1.2.0

## 0.7.3-next.2

### Patch Changes

- Updated dependencies
  - @backstage/backend-common@0.25.0-next.2
  - @backstage/backend-plugin-api@1.0.0-next.2
  - @backstage/catalog-client@1.7.0-next.1
  - @backstage/plugin-catalog-backend@1.26.0-next.2
  - @backstage/integration@1.15.0-next.0
  - @backstage/catalog-model@1.6.0
  - @backstage/config@1.2.0
  - @backstage/plugin-catalog-common@1.0.26
  - @backstage/plugin-catalog-node@1.12.7-next.2
  - @backstage/plugin-events-node@0.4.0-next.2

## 0.7.3-next.1

### Patch Changes

- 5edd344: Refactor to use injected catalog client in the new backend system
- Updated dependencies
  - @backstage/backend-common@0.25.0-next.1
  - @backstage/catalog-client@1.6.7-next.0
  - @backstage/plugin-catalog-backend@1.25.3-next.1
  - @backstage/backend-plugin-api@0.9.0-next.1
  - @backstage/catalog-model@1.6.0
  - @backstage/config@1.2.0
  - @backstage/integration@1.14.0
  - @backstage/plugin-catalog-common@1.0.26
  - @backstage/plugin-catalog-node@1.12.7-next.1
  - @backstage/plugin-events-node@0.4.0-next.1

## 0.7.3-next.0

### Patch Changes

- d425fc4: Modules, plugins, and services are now `BackendFeature`, not a function that returns a feature.
- Updated dependencies
  - @backstage/backend-plugin-api@0.9.0-next.0
  - @backstage/backend-common@0.25.0-next.0
  - @backstage/plugin-catalog-backend@1.25.3-next.0
  - @backstage/plugin-events-node@0.4.0-next.0
  - @backstage/plugin-catalog-node@1.12.7-next.0
  - @backstage/catalog-client@1.6.6
  - @backstage/catalog-model@1.6.0
  - @backstage/config@1.2.0
  - @backstage/integration@1.14.0
  - @backstage/plugin-catalog-common@1.0.26

## 0.7.0

### Minor Changes

- fc24d9e: Stop using `@backstage/backend-tasks` as it will be deleted in near future.

### Patch Changes

- 93095ee: Make sure node-fetch is version 2.7.0 or greater
- c1eb809: Fix GitHub `repository` event support.

  - `$.repository.organization` is only provided for `push` events. Switched to `$.organization.login` instead.
  - `$.repository.url` is not always returning the expected and required value. Use `$.repository.html_url` instead.

- Updated dependencies
  - @backstage/backend-plugin-api@0.8.0
  - @backstage/backend-common@0.24.0
  - @backstage/plugin-catalog-backend@1.25.0
  - @backstage/plugin-catalog-node@1.12.5
  - @backstage/integration@1.14.0
  - @backstage/catalog-model@1.6.0
  - @backstage/catalog-client@1.6.6
  - @backstage/config@1.2.0
  - @backstage/plugin-catalog-common@1.0.26
  - @backstage/plugin-events-node@0.3.9

## 0.6.6-next.3

### Patch Changes

- Updated dependencies
  - @backstage/backend-plugin-api@0.8.0-next.3
  - @backstage/backend-common@0.23.4-next.3
  - @backstage/catalog-model@1.6.0-next.0
  - @backstage/backend-tasks@0.5.28-next.3
  - @backstage/catalog-client@1.6.6-next.0
  - @backstage/config@1.2.0
  - @backstage/integration@1.14.0-next.0
  - @backstage/plugin-catalog-backend@1.24.1-next.3
  - @backstage/plugin-catalog-common@1.0.26-next.2
  - @backstage/plugin-catalog-node@1.12.5-next.3
  - @backstage/plugin-events-node@0.3.9-next.3

## 0.6.6-next.2

### Patch Changes

- 93095ee: Make sure node-fetch is version 2.7.0 or greater
- Updated dependencies
  - @backstage/backend-plugin-api@0.8.0-next.2
  - @backstage/backend-common@0.23.4-next.2
  - @backstage/plugin-catalog-backend@1.24.1-next.2
  - @backstage/backend-tasks@0.5.28-next.2
  - @backstage/plugin-catalog-node@1.12.5-next.2
  - @backstage/plugin-events-node@0.3.9-next.2
  - @backstage/plugin-catalog-common@1.0.26-next.1
  - @backstage/integration@1.14.0-next.0
  - @backstage/catalog-client@1.6.5
  - @backstage/catalog-model@1.5.0
  - @backstage/config@1.2.0

## 0.6.6-next.1

### Patch Changes

- Updated dependencies
  - @backstage/plugin-catalog-backend@1.24.1-next.1
  - @backstage/backend-plugin-api@0.7.1-next.1
  - @backstage/backend-common@0.23.4-next.1
  - @backstage/integration@1.14.0-next.0
  - @backstage/plugin-catalog-common@1.0.26-next.0
  - @backstage/plugin-catalog-node@1.12.5-next.1
  - @backstage/backend-tasks@0.5.28-next.1
  - @backstage/catalog-client@1.6.5
  - @backstage/catalog-model@1.5.0
  - @backstage/config@1.2.0
  - @backstage/plugin-events-node@0.3.9-next.1

## 0.6.6-next.0

### Patch Changes

- Updated dependencies
  - @backstage/backend-common@0.23.4-next.0
  - @backstage/plugin-catalog-backend@1.24.1-next.0
  - @backstage/plugin-catalog-node@1.12.5-next.0
  - @backstage/integration@1.14.0-next.0
  - @backstage/backend-plugin-api@0.7.1-next.0
  - @backstage/backend-tasks@0.5.28-next.0
  - @backstage/catalog-client@1.6.5
  - @backstage/catalog-model@1.5.0
  - @backstage/config@1.2.0
  - @backstage/plugin-catalog-common@1.0.25
  - @backstage/plugin-events-node@0.3.9-next.0

## 0.6.5

### Patch Changes

- 9112efc: Adds support for `repository` events.

  The provider adds a subscription to the topic `github.repository`.

  Hereby, it supports events of type `repository` with actions

  - `archived`
  - `deleted`
  - `edited`
  - `renamed`
  - `transferred`
  - `unarchived`

  Actions skipped as they don't require entity changes:

  - `created`
  - `privatized`
  - `publicized`

  If the config option `validateLocationsExist` is enabled, an API request
  is necessary and will be executed.
  This affects the actions `renamed`, `transferred`, and `unarchive`
  of event type `repository`.

  Catalog entities related to the `GithubEntityProvider` instance will be adjusted
  according to action and its meaning for them.

- Updated dependencies
  - @backstage/backend-plugin-api@0.7.0
  - @backstage/backend-common@0.23.3
  - @backstage/backend-tasks@0.5.27
  - @backstage/integration@1.13.0
  - @backstage/plugin-events-node@0.3.8
  - @backstage/plugin-catalog-backend@1.24.0
  - @backstage/plugin-catalog-node@1.12.4
  - @backstage/plugin-catalog-common@1.0.25
  - @backstage/catalog-client@1.6.5
  - @backstage/catalog-model@1.5.0
  - @backstage/config@1.2.0

## 0.6.5-next.1

### Patch Changes

- 9112efc: Adds support for `repository` events.

  The provider adds a subscription to the topic `github.repository`.

  Hereby, it supports events of type `repository` with actions

  - `archived`
  - `deleted`
  - `edited`
  - `renamed`
  - `transferred`
  - `unarchived`

  Actions skipped as they don't require entity changes:

  - `created`
  - `privatized`
  - `publicized`

  If the config option `validateLocationsExist` is enabled, an API request
  is necessary and will be executed.
  This affects the actions `renamed`, `transferred`, and `unarchive`
  of event type `repository`.

  Catalog entities related to the `GithubEntityProvider` instance will be adjusted
  according to action and its meaning for them.

- Updated dependencies
  - @backstage/plugin-catalog-backend@1.24.0-next.1
  - @backstage/backend-common@0.23.3-next.1
  - @backstage/backend-plugin-api@0.6.22-next.1
  - @backstage/backend-tasks@0.5.27-next.1
  - @backstage/catalog-client@1.6.5
  - @backstage/catalog-model@1.5.0
  - @backstage/config@1.2.0
  - @backstage/integration@1.13.0-next.0
  - @backstage/plugin-catalog-common@1.0.24
  - @backstage/plugin-catalog-node@1.12.4-next.1
  - @backstage/plugin-events-node@0.3.8-next.1

## 0.6.4-next.0

### Patch Changes

- Updated dependencies
  - @backstage/backend-plugin-api@0.6.21-next.0
  - @backstage/backend-common@0.23.2-next.0
  - @backstage/backend-tasks@0.5.26-next.0
  - @backstage/integration@1.13.0-next.0
  - @backstage/plugin-catalog-backend@1.23.2-next.0
  - @backstage/plugin-catalog-node@1.12.3-next.0
  - @backstage/plugin-events-node@0.3.7-next.0
  - @backstage/catalog-client@1.6.5
  - @backstage/catalog-model@1.5.0
  - @backstage/config@1.2.0
  - @backstage/plugin-catalog-common@1.0.24

## 0.6.2

### Patch Changes

- 78a0b08: Internal refactor to handle `BackendFeature` contract change.
- d44a20a: Added additional plugin metadata to `package.json`.
- 67d0530: Fix bug in root repo import where catalog-info.yaml.hcl file is found by search and breaks the import
- Updated dependencies
  - @backstage/backend-common@0.23.0
  - @backstage/backend-plugin-api@0.6.19
  - @backstage/backend-tasks@0.5.24
  - @backstage/plugin-catalog-backend@1.23.0
  - @backstage/integration@1.12.0
  - @backstage/plugin-catalog-node@1.12.1
  - @backstage/plugin-events-node@0.3.5
  - @backstage/plugin-catalog-common@1.0.24
  - @backstage/catalog-client@1.6.5
  - @backstage/catalog-model@1.5.0
  - @backstage/config@1.2.0

## 0.6.2-next.3

### Patch Changes

- d44a20a: Added additional plugin metadata to `package.json`.
- Updated dependencies
  - @backstage/backend-plugin-api@0.6.19-next.3
  - @backstage/integration@1.12.0-next.1
  - @backstage/plugin-catalog-backend@1.23.0-next.3
  - @backstage/plugin-catalog-common@1.0.24-next.0
  - @backstage/plugin-catalog-node@1.12.1-next.2
  - @backstage/plugin-events-node@0.3.5-next.2
  - @backstage/backend-tasks@0.5.24-next.3
  - @backstage/backend-common@0.23.0-next.3
  - @backstage/catalog-client@1.6.5
  - @backstage/catalog-model@1.5.0
  - @backstage/config@1.2.0

## 0.6.2-next.2

### Patch Changes

- Updated dependencies
  - @backstage/backend-plugin-api@0.6.19-next.2
  - @backstage/backend-common@0.23.0-next.2
  - @backstage/integration@1.12.0-next.0
  - @backstage/backend-tasks@0.5.24-next.2
  - @backstage/plugin-catalog-backend@1.23.0-next.2
  - @backstage/plugin-catalog-node@1.12.1-next.1
  - @backstage/plugin-events-node@0.3.5-next.1
  - @backstage/catalog-client@1.6.5
  - @backstage/catalog-model@1.5.0
  - @backstage/config@1.2.0
  - @backstage/plugin-catalog-common@1.0.23

## 0.6.2-next.1

### Patch Changes

- Updated dependencies
  - @backstage/backend-tasks@0.5.24-next.1
  - @backstage/backend-plugin-api@0.6.19-next.1
  - @backstage/backend-common@0.23.0-next.1
  - @backstage/plugin-catalog-backend@1.23.0-next.1
  - @backstage/plugin-catalog-node@1.12.1-next.0
  - @backstage/plugin-events-node@0.3.5-next.0

## 0.6.2-next.0

### Patch Changes

- Updated dependencies
  - @backstage/backend-tasks@0.5.24-next.0
  - @backstage/backend-common@0.22.1-next.0
  - @backstage/plugin-catalog-backend@1.23.0-next.0
  - @backstage/plugin-events-node@0.3.5-next.0
  - @backstage/backend-plugin-api@0.6.19-next.0
  - @backstage/plugin-catalog-node@1.12.1-next.0
  - @backstage/catalog-client@1.6.5
  - @backstage/catalog-model@1.5.0
  - @backstage/config@1.2.0
  - @backstage/integration@1.11.0
  - @backstage/plugin-catalog-common@1.0.23

## 0.6.1

### Patch Changes

- 0b50143: GitHub push events now schedule a refresh on entities that have a `refresh_key` matching the `catalogPath` config itself.
  This allows to support a `catalogPath` configuration that uses glob patterns.
- f2a2a83: Updated to use the new `catalogAnalysisExtensionPoint` API.
- 5bdeaa7: Added `alwaysUseDefaultNamespace` option to `GithubMultiOrgEntityProvider`.

  If set to true, the provider will use `default` as the namespace for all group entities. Groups with the same name across different orgs will be considered the same group.

- Updated dependencies
  - @backstage/plugin-catalog-node@1.12.0
  - @backstage/plugin-catalog-backend@1.22.0
  - @backstage/catalog-model@1.5.0
  - @backstage/backend-common@0.22.0
  - @backstage/backend-plugin-api@0.6.18
  - @backstage/backend-tasks@0.5.23
  - @backstage/plugin-events-node@0.3.4
  - @backstage/integration@1.11.0
  - @backstage/catalog-client@1.6.5
  - @backstage/plugin-catalog-common@1.0.23

## 0.6.1-next.2

### Patch Changes

- 0b50143: GitHub push events now schedule a refresh on entities that have a `refresh_key` matching the `catalogPath` config itself.
  This allows to support a `catalogPath` configuration that uses glob patterns.
- f2a2a83: Updated to use the new `catalogAnalysisExtensionPoint` API.
- Updated dependencies
  - @backstage/plugin-catalog-node@1.12.0-next.2
  - @backstage/plugin-catalog-backend@1.22.0-next.2
  - @backstage/backend-common@0.22.0-next.2
  - @backstage/plugin-events-node@0.3.4-next.2
  - @backstage/integration@1.11.0-next.0

## 0.6.1-next.1

### Patch Changes

- Updated dependencies
  - @backstage/backend-common@0.22.0-next.1
  - @backstage/plugin-catalog-backend@1.22.0-next.1
  - @backstage/backend-tasks@0.5.23-next.1
  - @backstage/plugin-events-node@0.3.4-next.1
  - @backstage/plugin-catalog-node@1.11.2-next.1
  - @backstage/backend-plugin-api@0.6.18-next.1

## 0.6.1-next.0

### Patch Changes

- Updated dependencies
  - @backstage/plugin-catalog-backend@1.22.0-next.0
  - @backstage/catalog-model@1.5.0-next.0
  - @backstage/backend-common@0.21.8-next.0
  - @backstage/backend-plugin-api@0.6.18-next.0
  - @backstage/catalog-client@1.6.5-next.0
  - @backstage/plugin-catalog-common@1.0.23-next.0
  - @backstage/plugin-catalog-node@1.11.2-next.0
  - @backstage/backend-tasks@0.5.23-next.0
  - @backstage/config@1.2.0
  - @backstage/integration@1.10.0
  - @backstage/plugin-events-node@0.3.4-next.0

## 0.6.0

### Minor Changes

- 29c3898: Remove use of `EventBroker` and `EventSubscriber` for the GitHub org data providers.

  BREAKING CHANGE:

  - `GithubOrgEntityProvider.onEvent` made private
  - `GithubOrgEntityProvider.supportsEventTopics` removed
  - `eventBroker` option was removed from `GithubMultiOrgEntityProvider.fromConfig`
  - `GithubMultiOrgEntityProvider.supportsEventTopics` removed

  This change only impacts users who still use the legacy backend system
  **and** who still use `eventBroker` as option when creating these
  entity providers.

  Please pass the `EventsService` instance as option `events` instead.
  You can find more information at the [installation documentation](https://backstage.io/docs/integrations/github/org/#legacy-backend-system).

### Patch Changes

- d5a1fe1: Replaced winston logger with `LoggerService`
- 469e87f: Properly instantiate `GithubMultiOrgEntityProvider` and `GithubOrgEntityProvider` with `EventsService` if defined
- Updated dependencies
  - @backstage/backend-common@0.21.7
  - @backstage/plugin-catalog-backend@1.21.1
  - @backstage/backend-plugin-api@0.6.17
  - @backstage/backend-tasks@0.5.22
  - @backstage/catalog-client@1.6.4
  - @backstage/integration@1.10.0
  - @backstage/plugin-events-node@0.3.3
  - @backstage/plugin-catalog-node@1.11.1
  - @backstage/catalog-model@1.4.5
  - @backstage/config@1.2.0
  - @backstage/plugin-catalog-common@1.0.22

## 0.5.8-next.1

### Patch Changes

- 469e87f: Properly instantiate `GithubMultiOrgEntityProvider` and `GithubOrgEntityProvider` with `EventsService` if defined
- Updated dependencies
  - @backstage/backend-common@0.21.7-next.1
  - @backstage/backend-plugin-api@0.6.17-next.1
  - @backstage/plugin-catalog-backend@1.21.1-next.1
  - @backstage/catalog-client@1.6.4-next.0
  - @backstage/backend-tasks@0.5.22-next.1
  - @backstage/plugin-events-node@0.3.3-next.1
  - @backstage/catalog-model@1.4.5
  - @backstage/config@1.2.0
  - @backstage/integration@1.10.0-next.0
  - @backstage/plugin-catalog-common@1.0.22
  - @backstage/plugin-catalog-node@1.11.1-next.1

## 0.5.8-next.0

### Patch Changes

- Updated dependencies
  - @backstage/plugin-catalog-backend@1.21.1-next.0
  - @backstage/backend-common@0.21.7-next.0
  - @backstage/integration@1.10.0-next.0
  - @backstage/backend-plugin-api@0.6.17-next.0
  - @backstage/backend-tasks@0.5.22-next.0
  - @backstage/catalog-client@1.6.3
  - @backstage/catalog-model@1.4.5
  - @backstage/config@1.2.0
  - @backstage/plugin-catalog-common@1.0.22
  - @backstage/plugin-catalog-node@1.11.1-next.0
  - @backstage/plugin-events-node@0.3.3-next.0

## 0.5.7

### Patch Changes

- Updated dependencies
  - @backstage/plugin-catalog-backend@1.21.0
  - @backstage/plugin-catalog-node@1.11.0
  - @backstage/catalog-client@1.6.3
  - @backstage/backend-common@0.21.6
  - @backstage/backend-plugin-api@0.6.16
  - @backstage/backend-tasks@0.5.21
  - @backstage/plugin-events-node@0.3.2
  - @backstage/catalog-model@1.4.5
  - @backstage/config@1.2.0
  - @backstage/integration@1.9.1
  - @backstage/plugin-catalog-common@1.0.22

## 0.5.6

### Patch Changes

- Updated dependencies
  - @backstage/plugin-catalog-backend@1.20.0
  - @backstage/plugin-catalog-node@1.10.0
  - @backstage/catalog-client@1.6.2
  - @backstage/backend-common@0.21.5
  - @backstage/backend-tasks@0.5.20
  - @backstage/plugin-events-node@0.3.1
  - @backstage/backend-plugin-api@0.6.15
  - @backstage/catalog-model@1.4.5
  - @backstage/config@1.2.0
  - @backstage/integration@1.9.1
  - @backstage/plugin-catalog-common@1.0.22

## 0.5.5

### Patch Changes

- Updated dependencies
  - @backstage/plugin-catalog-backend@1.19.0
  - @backstage/plugin-catalog-node@1.9.0

## 0.5.4

### Patch Changes

- a936a8f: Migrated the `GithubLocationAnalyzer` to support new auth services.
- 999224f: Bump dependency `minimatch` to v9
- 2eb0da3: Support EventsService and events with the new backend system (through EventsService) for `GithubOrgEntityProvider` and `GithubMultiOrgEntityProvider`.

  _New/Current Backend System:_

  The events support for the provider will be enabled always, making it ready to consume events from its subscribed topics.
  In order to receive events and make use of this feature, you still need to set up receiving events from the event source as before.

  _Legacy Backend System:_

  You can pass the `EventsService` instance to the factory method as one of its options:

  ```diff
    // packages/backend/src/plugins/catalog.ts
    const githubOrgProvider = GithubOrgEntityProvider.fromConfig(env.config, {
      events: env.events,
      // ...
    });
  - env.eventBroker.subscribe(githubOrgProvider);
  ```

  ```diff
    // packages/backend/src/plugins/catalog.ts
    const githubMultiOrgProvider = GithubMultiOrgEntityProvider.fromConfig(env.config, {
      events: env.events,
      // ...
    });
  - env.eventBroker.subscribe(githubMultiOrgProvider);
  ```

- bcf55d5: Support EventsService and events with the new backend system (through EventsService).

  _New/Current Backend System:_

  The events support for the provider will be enabled always, making it ready to consume events from its subscribed topics.
  In order to receive events and make use of this feature, you still need to set up receiving events from the event source as before.

  _Legacy Backend System:_

  You can pass the `EventsService` instance to the factory method as one of its options:

  ```diff
    // packages/backend/src/plugins/catalog.ts
    const githubProvider = GithubEntityProvider.fromConfig(env.config, {
  +   events: env.events,
      logger: env.logger,
      scheduler: env.scheduler,
    });
  - env.eventBroker.subscribe(githubProvider);
  ```

- 0fb419b: Updated dependency `uuid` to `^9.0.0`.
  Updated dependency `@types/uuid` to `^9.0.0`.
- 9eab52a: Add location analyzer when installing the module
- Updated dependencies
  - @backstage/plugin-events-node@0.3.0
  - @backstage/plugin-catalog-backend@1.18.0
  - @backstage/backend-common@0.21.4
  - @backstage/integration@1.9.1
  - @backstage/config@1.2.0
  - @backstage/backend-plugin-api@0.6.14
  - @backstage/plugin-catalog-node@1.8.0
  - @backstage/catalog-client@1.6.1
  - @backstage/backend-tasks@0.5.19
  - @backstage/catalog-model@1.4.5
  - @backstage/plugin-catalog-common@1.0.22

## 0.5.4-next.2

### Patch Changes

- Updated dependencies
  - @backstage/plugin-catalog-backend@1.18.0-next.2
  - @backstage/integration@1.9.1-next.2
  - @backstage/catalog-client@1.6.1-next.1
  - @backstage/backend-common@0.21.4-next.2
  - @backstage/plugin-catalog-node@1.8.0-next.2
  - @backstage/backend-plugin-api@0.6.14-next.2
  - @backstage/backend-tasks@0.5.19-next.2
  - @backstage/catalog-model@1.4.5-next.0
  - @backstage/config@1.2.0-next.1
  - @backstage/plugin-catalog-common@1.0.22-next.1
  - @backstage/plugin-events-node@0.3.0-next.2

## 0.5.4-next.1

### Patch Changes

- Updated dependencies
  - @backstage/config@1.2.0-next.1
  - @backstage/backend-common@0.21.4-next.1
  - @backstage/backend-plugin-api@0.6.14-next.1
  - @backstage/backend-tasks@0.5.19-next.1
  - @backstage/integration@1.9.1-next.1
  - @backstage/plugin-catalog-backend@1.18.0-next.1
  - @backstage/catalog-client@1.6.1-next.0
  - @backstage/catalog-model@1.4.5-next.0
  - @backstage/plugin-catalog-common@1.0.22-next.1
  - @backstage/plugin-catalog-node@1.8.0-next.1
  - @backstage/plugin-events-node@0.3.0-next.1

## 0.5.3-next.0

### Patch Changes

- a936a8f: Migrated the `GithubLocationAnalyzer` to support new auth services.
- 999224f: Bump dependency `minimatch` to v9
- 0fb419b: Updated dependency `uuid` to `^9.0.0`.
  Updated dependency `@types/uuid` to `^9.0.0`.
- Updated dependencies
  - @backstage/plugin-events-node@0.3.0-next.0
  - @backstage/backend-common@0.21.3-next.0
  - @backstage/backend-plugin-api@0.6.13-next.0
  - @backstage/plugin-catalog-backend@1.18.0-next.0
  - @backstage/plugin-catalog-node@1.8.0-next.0
  - @backstage/backend-tasks@0.5.18-next.0
  - @backstage/catalog-client@1.6.1-next.0
  - @backstage/catalog-model@1.4.5-next.0
  - @backstage/config@1.1.2-next.0
  - @backstage/integration@1.9.1-next.0
  - @backstage/plugin-catalog-common@1.0.22-next.0

## 0.5.0

### Minor Changes

- a950ed0: Prevent Entity Providers from eliminating Users and Groups from the DB when the synchronisation fails

### Patch Changes

- 785ff24: Added `validateLocationsExist` to the config
- 9477133: Decreased number of teams fetched by GraphQL Query responsible for fetching Teams and Members in organization, due to timeouts when running against big organizations
- 1cae748: Updated dependency `git-url-parse` to `^14.0.0`.
- Updated dependencies
  - @backstage/backend-common@0.21.0
  - @backstage/backend-plugin-api@0.6.10
  - @backstage/plugin-catalog-backend@1.17.0
  - @backstage/backend-tasks@0.5.15
  - @backstage/catalog-model@1.4.4
  - @backstage/integration@1.9.0
  - @backstage/catalog-client@1.6.0
  - @backstage/plugin-catalog-node@1.7.0
  - @backstage/config@1.1.1
  - @backstage/plugin-catalog-common@1.0.21
  - @backstage/plugin-events-node@0.2.19

## 0.5.0-next.3

### Patch Changes

- 785ff24: Added `validateLocationsExist` to the config
- 1cae748: Updated dependency `git-url-parse` to `^14.0.0`.
- Updated dependencies
  - @backstage/backend-common@0.21.0-next.3
  - @backstage/integration@1.9.0-next.1
  - @backstage/backend-tasks@0.5.15-next.3
  - @backstage/plugin-catalog-backend@1.17.0-next.3
  - @backstage/plugin-catalog-node@1.6.2-next.3
  - @backstage/backend-plugin-api@0.6.10-next.3
  - @backstage/catalog-client@1.6.0-next.1
  - @backstage/catalog-model@1.4.4-next.0
  - @backstage/config@1.1.1
  - @backstage/plugin-catalog-common@1.0.21-next.0
  - @backstage/plugin-events-node@0.2.19-next.3

## 0.5.0-next.2

### Patch Changes

- Updated dependencies
  - @backstage/backend-common@0.21.0-next.2
  - @backstage/backend-plugin-api@0.6.10-next.2
  - @backstage/plugin-catalog-backend@1.17.0-next.2
  - @backstage/backend-tasks@0.5.15-next.2
  - @backstage/plugin-catalog-node@1.6.2-next.2
  - @backstage/plugin-events-node@0.2.19-next.2
  - @backstage/config@1.1.1
  - @backstage/catalog-client@1.6.0-next.1
  - @backstage/catalog-model@1.4.4-next.0
  - @backstage/integration@1.9.0-next.0
  - @backstage/plugin-catalog-common@1.0.21-next.0

## 0.5.0-next.1

### Minor Changes

- a950ed0: Prevent Entity Providers from eliminating Users and Groups from the DB when the synchronisation fails

### Patch Changes

- 9477133: Decreased number of teams fetched by GraphQL Query responsible for fetching Teams and Members in organization, due to timeouts when running against big organizations
- Updated dependencies
  - @backstage/catalog-model@1.4.4-next.0
  - @backstage/catalog-client@1.6.0-next.1
  - @backstage/plugin-catalog-backend@1.17.0-next.1
  - @backstage/backend-plugin-api@0.6.10-next.1
  - @backstage/backend-common@0.21.0-next.1
  - @backstage/integration@1.9.0-next.0
  - @backstage/backend-tasks@0.5.15-next.1
  - @backstage/config@1.1.1
  - @backstage/plugin-catalog-common@1.0.21-next.0
  - @backstage/plugin-catalog-node@1.6.2-next.1
  - @backstage/plugin-events-node@0.2.19-next.1

## 0.4.8-next.0

### Patch Changes

- Updated dependencies
  - @backstage/backend-common@0.21.0-next.0
  - @backstage/plugin-catalog-backend@1.17.0-next.0
  - @backstage/catalog-client@1.6.0-next.0
  - @backstage/backend-tasks@0.5.15-next.0
  - @backstage/plugin-catalog-node@1.6.2-next.0
  - @backstage/backend-plugin-api@0.6.10-next.0
  - @backstage/catalog-model@1.4.3
  - @backstage/config@1.1.1
  - @backstage/integration@1.8.0
  - @backstage/plugin-catalog-common@1.0.20
  - @backstage/plugin-events-node@0.2.19-next.0

## 0.4.7

### Patch Changes

- Updated dependencies
  - @backstage/backend-common@0.20.1
  - @backstage/catalog-client@1.5.2
  - @backstage/backend-plugin-api@0.6.9
  - @backstage/plugin-catalog-node@1.6.1
  - @backstage/plugin-catalog-backend@1.16.1
  - @backstage/backend-tasks@0.5.14
  - @backstage/catalog-model@1.4.3
  - @backstage/config@1.1.1
  - @backstage/integration@1.8.0
  - @backstage/plugin-catalog-common@1.0.20
  - @backstage/plugin-events-node@0.2.18

## 0.4.7-next.2

### Patch Changes

- Updated dependencies
  - @backstage/backend-plugin-api@0.6.9-next.2
  - @backstage/backend-common@0.20.1-next.2
  - @backstage/plugin-catalog-backend@1.16.1-next.2
  - @backstage/plugin-catalog-node@1.6.1-next.2
  - @backstage/plugin-events-node@0.2.18-next.2
  - @backstage/backend-tasks@0.5.14-next.2

## 0.4.7-next.1

### Patch Changes

- Updated dependencies
  - @backstage/backend-common@0.20.1-next.1
  - @backstage/integration@1.8.0
  - @backstage/config@1.1.1
  - @backstage/backend-tasks@0.5.14-next.1
  - @backstage/plugin-catalog-backend@1.16.1-next.1
  - @backstage/backend-plugin-api@0.6.9-next.1
  - @backstage/catalog-client@1.5.2-next.0
  - @backstage/catalog-model@1.4.3
  - @backstage/plugin-catalog-common@1.0.19
  - @backstage/plugin-catalog-node@1.6.1-next.1
  - @backstage/plugin-events-node@0.2.18-next.1

## 0.4.7-next.0

### Patch Changes

- Updated dependencies
  - @backstage/backend-common@0.20.1-next.0
  - @backstage/catalog-client@1.5.2-next.0
  - @backstage/plugin-catalog-node@1.6.1-next.0
  - @backstage/backend-plugin-api@0.6.9-next.0
  - @backstage/backend-tasks@0.5.14-next.0
  - @backstage/catalog-model@1.4.3
  - @backstage/config@1.1.1
  - @backstage/integration@1.8.0
  - @backstage/plugin-catalog-backend@1.16.1-next.0
  - @backstage/plugin-catalog-common@1.0.19
  - @backstage/plugin-events-node@0.2.18-next.0

## 0.4.6

### Patch Changes

- cc4228e: Switched module ID to use kebab-case.
- Updated dependencies
  - @backstage/backend-common@0.20.0
  - @backstage/plugin-catalog-node@1.6.0
  - @backstage/plugin-catalog-backend@1.16.0
  - @backstage/catalog-client@1.5.0
  - @backstage/backend-tasks@0.5.13
  - @backstage/integration@1.8.0
  - @backstage/backend-plugin-api@0.6.8
  - @backstage/catalog-model@1.4.3
  - @backstage/config@1.1.1
  - @backstage/plugin-catalog-common@1.0.19
  - @backstage/plugin-events-node@0.2.17

## 0.4.6-next.3

### Patch Changes

- Updated dependencies
  - @backstage/backend-common@0.20.0-next.3
  - @backstage/backend-plugin-api@0.6.8-next.3
  - @backstage/backend-tasks@0.5.13-next.3
  - @backstage/catalog-client@1.5.0-next.1
  - @backstage/catalog-model@1.4.3
  - @backstage/config@1.1.1
  - @backstage/integration@1.8.0-next.1
  - @backstage/plugin-catalog-backend@1.16.0-next.3
  - @backstage/plugin-catalog-common@1.0.18
  - @backstage/plugin-catalog-node@1.6.0-next.3
  - @backstage/plugin-events-node@0.2.17-next.3

## 0.4.6-next.2

### Patch Changes

- cc4228e: Switched module ID to use kebab-case.
- Updated dependencies
  - @backstage/plugin-catalog-node@1.6.0-next.2
  - @backstage/plugin-catalog-backend@1.16.0-next.2
  - @backstage/backend-common@0.20.0-next.2
  - @backstage/catalog-client@1.5.0-next.1
  - @backstage/backend-plugin-api@0.6.8-next.2
  - @backstage/backend-tasks@0.5.13-next.2
  - @backstage/catalog-model@1.4.3
  - @backstage/config@1.1.1
  - @backstage/integration@1.8.0-next.1
  - @backstage/plugin-catalog-common@1.0.18
  - @backstage/plugin-events-node@0.2.17-next.2

## 0.4.6-next.1

### Patch Changes

- Updated dependencies
  - @backstage/plugin-catalog-backend@1.15.1-next.1
  - @backstage/catalog-client@1.5.0-next.0
  - @backstage/integration@1.8.0-next.1
  - @backstage/backend-common@0.20.0-next.1
  - @backstage/backend-plugin-api@0.6.8-next.1
  - @backstage/backend-tasks@0.5.13-next.1
  - @backstage/catalog-model@1.4.3
  - @backstage/config@1.1.1
  - @backstage/plugin-catalog-common@1.0.18
  - @backstage/plugin-catalog-node@1.5.1-next.1
  - @backstage/plugin-events-node@0.2.17-next.1

## 0.4.6-next.0

### Patch Changes

- Updated dependencies
  - @backstage/backend-common@0.20.0-next.0
  - @backstage/backend-tasks@0.5.13-next.0
  - @backstage/integration@1.8.0-next.0
  - @backstage/plugin-catalog-backend@1.15.1-next.0
  - @backstage/plugin-catalog-node@1.5.1-next.0
  - @backstage/backend-plugin-api@0.6.8-next.0
  - @backstage/catalog-client@1.4.6
  - @backstage/catalog-model@1.4.3
  - @backstage/config@1.1.1
  - @backstage/plugin-catalog-common@1.0.18
  - @backstage/plugin-events-node@0.2.17-next.0

## 0.4.5

### Patch Changes

- 88b673aa76: Import `AnalyzeOptions` and `ScmLocationAnalyzer` types from `@backstage/plugin-catalog-node`
- Updated dependencies
  - @backstage/plugin-catalog-backend@1.15.0
  - @backstage/plugin-catalog-node@1.5.0
  - @backstage/integration@1.7.2
  - @backstage/backend-common@0.19.9
  - @backstage/backend-plugin-api@0.6.7
  - @backstage/backend-tasks@0.5.12
  - @backstage/catalog-client@1.4.6
  - @backstage/catalog-model@1.4.3
  - @backstage/config@1.1.1
  - @backstage/plugin-catalog-common@1.0.18
  - @backstage/plugin-events-node@0.2.16

## 0.4.5-next.2

### Patch Changes

- Updated dependencies
  - @backstage/backend-plugin-api@0.6.7-next.2
  - @backstage/backend-common@0.19.9-next.2
  - @backstage/plugin-catalog-backend@1.15.0-next.2
  - @backstage/backend-tasks@0.5.12-next.2
  - @backstage/plugin-catalog-node@1.5.0-next.2
  - @backstage/plugin-events-node@0.2.16-next.2

## 0.4.5-next.1

### Patch Changes

- 88b673aa76: Import `AnalyzeOptions` and `ScmLocationAnalyzer` types from `@backstage/plugin-catalog-node`
- Updated dependencies
  - @backstage/plugin-catalog-backend@1.15.0-next.1
  - @backstage/plugin-catalog-node@1.5.0-next.1
  - @backstage/integration@1.7.2-next.0
  - @backstage/backend-common@0.19.9-next.1
  - @backstage/backend-tasks@0.5.12-next.1
  - @backstage/backend-plugin-api@0.6.7-next.1
  - @backstage/catalog-client@1.4.5
  - @backstage/catalog-model@1.4.3
  - @backstage/config@1.1.1
  - @backstage/plugin-catalog-common@1.0.17
  - @backstage/plugin-events-node@0.2.16-next.1

## 0.4.5-next.0

### Patch Changes

- Updated dependencies
  - @backstage/plugin-catalog-backend@1.15.0-next.0
  - @backstage/backend-common@0.19.9-next.0
  - @backstage/integration@1.7.1
  - @backstage/backend-plugin-api@0.6.7-next.0
  - @backstage/backend-tasks@0.5.12-next.0
  - @backstage/catalog-client@1.4.5
  - @backstage/catalog-model@1.4.3
  - @backstage/config@1.1.1
  - @backstage/plugin-catalog-common@1.0.17
  - @backstage/plugin-catalog-node@1.4.8-next.0
  - @backstage/plugin-events-node@0.2.16-next.0

## 0.4.4

### Patch Changes

- 890e3b5ad4: Make sure to include the error message when ingestion fails
- 0b55f773a7: Removed some unused dependencies
- 4f16e60e6d: Request slightly smaller pages of data from GitHub
- b4b1cbf9fa: Make `defaultUserTransformer` resolve to `UserEntity` instead of `Entity`
- c101e683d5: Removed `catalogModuleGithubOrgEntityProvider`. Import from `@backstage/plugin-catalog-backend-module-github-org` instead.
- Updated dependencies
  - @backstage/backend-tasks@0.5.11
  - @backstage/backend-common@0.19.8
  - @backstage/integration@1.7.1
  - @backstage/plugin-catalog-backend@1.14.0
  - @backstage/plugin-catalog-node@1.4.7
  - @backstage/catalog-model@1.4.3
  - @backstage/backend-plugin-api@0.6.6
  - @backstage/catalog-client@1.4.5
  - @backstage/config@1.1.1
  - @backstage/plugin-catalog-common@1.0.17
  - @backstage/plugin-events-node@0.2.15

## 0.4.4-next.2

### Patch Changes

- 0b55f773a7: Removed some unused dependencies
- c101e683d5: Removed `catalogModuleGithubOrgEntityProvider`. Import from `@backstage/plugin-catalog-backend-module-github-org` instead.
- Updated dependencies
  - @backstage/backend-common@0.19.8-next.2
  - @backstage/plugin-catalog-backend@1.14.0-next.2
  - @backstage/catalog-model@1.4.3-next.0
  - @backstage/integration@1.7.1-next.1
  - @backstage/backend-tasks@0.5.11-next.2
  - @backstage/plugin-catalog-node@1.4.7-next.2
  - @backstage/backend-plugin-api@0.6.6-next.2
  - @backstage/catalog-client@1.4.5-next.0
  - @backstage/config@1.1.1-next.0
  - @backstage/plugin-catalog-common@1.0.17-next.0
  - @backstage/plugin-events-node@0.2.15-next.2

## 0.4.3-next.1

### Patch Changes

- b4b1cbf9fa: Make `defaultUserTransformer` resolve to `UserEntity` instead of `Entity`
- Updated dependencies
  - @backstage/backend-tasks@0.5.10-next.1
  - @backstage/plugin-catalog-backend@1.14.0-next.1
  - @backstage/plugin-catalog-node@1.4.6-next.1
  - @backstage/backend-common@0.19.7-next.1
  - @backstage/backend-plugin-api@0.6.5-next.1
  - @backstage/config@1.1.0
  - @backstage/catalog-client@1.4.4
  - @backstage/catalog-model@1.4.2
  - @backstage/errors@1.2.2
  - @backstage/integration@1.7.1-next.0
  - @backstage/types@1.1.1
  - @backstage/plugin-catalog-common@1.0.16
  - @backstage/plugin-events-node@0.2.14-next.1

## 0.4.3-next.0

### Patch Changes

- 890e3b5ad4: Make sure to include the error message when ingestion fails
- Updated dependencies
  - @backstage/integration@1.7.1-next.0
  - @backstage/plugin-catalog-backend@1.14.0-next.0
  - @backstage/backend-common@0.19.7-next.0
  - @backstage/config@1.1.0
  - @backstage/backend-plugin-api@0.6.5-next.0
  - @backstage/backend-tasks@0.5.10-next.0
  - @backstage/catalog-client@1.4.4
  - @backstage/catalog-model@1.4.2
  - @backstage/errors@1.2.2
  - @backstage/types@1.1.1
  - @backstage/plugin-catalog-common@1.0.16
  - @backstage/plugin-catalog-node@1.4.6-next.0
  - @backstage/plugin-events-node@0.2.14-next.0

## 0.4.0

### Minor Changes

- fa7004d9722c: Added a `catalogModuleGithubOrgEntityProvider` for the new backend system

### Patch Changes

- 71114ac50e02: The export for the new backend system has been moved to be the `default` export.

  For example, if you are currently importing the plugin using the following pattern:

  ```ts
  import { examplePlugin } from '@backstage/plugin-example-backend';

  backend.add(examplePlugin);
  ```

  It should be migrated to this:

  ```ts
  backend.add(import('@backstage/plugin-example-backend'));
  ```

- 3d63e60f3c36: Internal restructure to avoid circular imports
- 96353bb7cb4a: Properly support custom `userTransformer` returning `undefined` in `GithubMultiOrgEntityProvider`
- 3c44761b9191: Allow github user and team transforms to return any Entity
- Updated dependencies
  - @backstage/plugin-catalog-backend@1.13.0
  - @backstage/backend-tasks@0.5.8
  - @backstage/backend-common@0.19.5
  - @backstage/config@1.1.0
  - @backstage/catalog-client@1.4.4
  - @backstage/catalog-model@1.4.2
  - @backstage/errors@1.2.2
  - @backstage/integration@1.7.0
  - @backstage/plugin-catalog-common@1.0.16
  - @backstage/types@1.1.1
  - @backstage/backend-plugin-api@0.6.3
  - @backstage/plugin-catalog-node@1.4.4
  - @backstage/plugin-events-node@0.2.12

## 0.4.0-next.3

### Minor Changes

- fa7004d9722c: Added a `catalogModuleGithubOrgEntityProvider` for the new backend system

### Patch Changes

- 71114ac50e02: The export for the new backend system has been moved to be the `default` export.

  For example, if you are currently importing the plugin using the following pattern:

  ```ts
  import { examplePlugin } from '@backstage/plugin-example-backend';

  backend.add(examplePlugin);
  ```

  It should be migrated to this:

  ```ts
  backend.add(import('@backstage/plugin-example-backend'));
  ```

- Updated dependencies
  - @backstage/plugin-catalog-backend@1.13.0-next.3
  - @backstage/catalog-client@1.4.4-next.2
  - @backstage/catalog-model@1.4.2-next.2
  - @backstage/config@1.1.0-next.2
  - @backstage/errors@1.2.2-next.0
  - @backstage/integration@1.7.0-next.3
  - @backstage/plugin-catalog-common@1.0.16-next.2
  - @backstage/types@1.1.1-next.0
  - @backstage/backend-plugin-api@0.6.3-next.3
  - @backstage/backend-common@0.19.5-next.3
  - @backstage/backend-tasks@0.5.8-next.3
  - @backstage/plugin-catalog-node@1.4.4-next.3
  - @backstage/plugin-events-node@0.2.12-next.3

## 0.3.8-next.2

### Patch Changes

- 96353bb7cb4a: Properly support custom `userTransformer` returning `undefined` in `GithubMultiOrgEntityProvider`
- Updated dependencies
  - @backstage/plugin-catalog-backend@1.13.0-next.2
  - @backstage/config@1.1.0-next.1
  - @backstage/backend-tasks@0.5.8-next.2
  - @backstage/backend-common@0.19.5-next.2
  - @backstage/plugin-catalog-node@1.4.4-next.2
  - @backstage/integration@1.7.0-next.2
  - @backstage/backend-plugin-api@0.6.3-next.2
  - @backstage/catalog-model@1.4.2-next.1
  - @backstage/catalog-client@1.4.4-next.1
  - @backstage/errors@1.2.1
  - @backstage/types@1.1.0
  - @backstage/plugin-catalog-common@1.0.16-next.1
  - @backstage/plugin-events-node@0.2.12-next.2

## 0.3.8-next.1

### Patch Changes

- 3c44761b9191: Allow github user and team transforms to return any Entity
- Updated dependencies
  - @backstage/plugin-catalog-backend@1.13.0-next.1
  - @backstage/config@1.1.0-next.0
  - @backstage/integration@1.7.0-next.1
  - @backstage/backend-tasks@0.5.8-next.1
  - @backstage/backend-common@0.19.5-next.1
  - @backstage/backend-plugin-api@0.6.3-next.1
  - @backstage/catalog-model@1.4.2-next.0
  - @backstage/plugin-catalog-node@1.4.4-next.1
  - @backstage/plugin-events-node@0.2.12-next.1
  - @backstage/catalog-client@1.4.4-next.0
  - @backstage/plugin-catalog-common@1.0.16-next.0
  - @backstage/errors@1.2.1
  - @backstage/types@1.1.0

## 0.3.5-next.0

### Patch Changes

- Updated dependencies
  - @backstage/plugin-catalog-backend@1.12.2-next.0
  - @backstage/backend-common@0.19.4-next.0
  - @backstage/integration@1.7.0-next.0
  - @backstage/backend-tasks@0.5.7-next.0
  - @backstage/backend-plugin-api@0.6.2-next.0
  - @backstage/catalog-client@1.4.3
  - @backstage/catalog-model@1.4.1
  - @backstage/config@1.0.8
  - @backstage/errors@1.2.1
  - @backstage/types@1.1.0
  - @backstage/plugin-catalog-common@1.0.15
  - @backstage/plugin-catalog-node@1.4.3-next.0
  - @backstage/plugin-events-node@0.2.11-next.0

## 0.3.3

### Patch Changes

- 629cbd194a87: Use `coreServices.rootConfig` instead of `coreService.config`
- 4b82382ed8c2: Fixed invalid configuration schema. The configuration schema may be more strict as a result.
- 81c231c9c9ee: Fixed a bug where the visibility filter was case sensitive and casting was inconsistent.
- Updated dependencies
  - @backstage/backend-common@0.19.2
  - @backstage/plugin-catalog-backend@1.12.0
  - @backstage/backend-plugin-api@0.6.0
  - @backstage/plugin-catalog-node@1.4.1
  - @backstage/plugin-events-node@0.2.9
  - @backstage/integration@1.6.0
  - @backstage/backend-tasks@0.5.5
  - @backstage/catalog-client@1.4.3
  - @backstage/catalog-model@1.4.1
  - @backstage/config@1.0.8
  - @backstage/errors@1.2.1
  - @backstage/types@1.1.0
  - @backstage/plugin-catalog-common@1.0.15

## 0.3.3-next.2

### Patch Changes

- Updated dependencies
  - @backstage/plugin-catalog-backend@1.12.0-next.2
  - @backstage/backend-plugin-api@0.6.0-next.2
  - @backstage/backend-tasks@0.5.5-next.2
  - @backstage/backend-common@0.19.2-next.2
  - @backstage/plugin-catalog-node@1.4.1-next.2
  - @backstage/plugin-events-node@0.2.9-next.2

## 0.3.3-next.1

### Patch Changes

- 629cbd194a87: Use `coreServices.rootConfig` instead of `coreService.config`
- 4b82382ed8c2: Fixed invalid configuration schema. The configuration schema may be more strict as a result.
- Updated dependencies
  - @backstage/backend-common@0.19.2-next.1
  - @backstage/plugin-catalog-backend@1.12.0-next.1
  - @backstage/plugin-catalog-node@1.4.1-next.1
  - @backstage/plugin-events-node@0.2.9-next.1
  - @backstage/backend-plugin-api@0.6.0-next.1
  - @backstage/backend-tasks@0.5.5-next.1
  - @backstage/integration@1.5.1
  - @backstage/catalog-client@1.4.3
  - @backstage/catalog-model@1.4.1
  - @backstage/config@1.0.8
  - @backstage/errors@1.2.1
  - @backstage/types@1.1.0
  - @backstage/plugin-catalog-common@1.0.15

## 0.3.3-next.0

### Patch Changes

- Updated dependencies
  - @backstage/plugin-catalog-backend@1.12.0-next.0
  - @backstage/backend-common@0.19.2-next.0
  - @backstage/backend-plugin-api@0.5.5-next.0
  - @backstage/backend-tasks@0.5.5-next.0
  - @backstage/catalog-client@1.4.3
  - @backstage/catalog-model@1.4.1
  - @backstage/config@1.0.8
  - @backstage/errors@1.2.1
  - @backstage/integration@1.5.1
  - @backstage/types@1.1.0
  - @backstage/plugin-catalog-common@1.0.15
  - @backstage/plugin-catalog-node@1.4.1-next.0
  - @backstage/plugin-events-node@0.2.9-next.0

## 0.3.2

### Patch Changes

- b01b869d7158: fixed event handler to respect configured organization
- 68531cc70e1f: Break some internal circular import chains
- Updated dependencies
  - @backstage/errors@1.2.1
  - @backstage/backend-common@0.19.1
  - @backstage/plugin-catalog-backend@1.11.0
  - @backstage/plugin-catalog-node@1.4.0
  - @backstage/backend-plugin-api@0.5.4
  - @backstage/backend-tasks@0.5.4
  - @backstage/catalog-client@1.4.3
  - @backstage/catalog-model@1.4.1
  - @backstage/config@1.0.8
  - @backstage/integration@1.5.1
  - @backstage/types@1.1.0
  - @backstage/plugin-catalog-common@1.0.15
  - @backstage/plugin-events-node@0.2.8

## 0.3.2-next.1

### Patch Changes

- b01b869d7158: fixed event handler to respect configured organization
- Updated dependencies
  - @backstage/config@1.0.8

## 0.3.2-next.0

### Patch Changes

- 68531cc70e1f: Break some internal circular import chains
- Updated dependencies
  - @backstage/errors@1.2.1-next.0
  - @backstage/backend-common@0.19.1-next.0
  - @backstage/plugin-catalog-backend@1.11.0-next.0
  - @backstage/plugin-catalog-node@1.4.0-next.0
  - @backstage/backend-plugin-api@0.5.4-next.0
  - @backstage/backend-tasks@0.5.4-next.0
  - @backstage/catalog-client@1.4.3-next.0
  - @backstage/catalog-model@1.4.1-next.0
  - @backstage/config@1.0.8
  - @backstage/integration@1.5.1-next.0
  - @backstage/types@1.1.0
  - @backstage/plugin-catalog-common@1.0.15-next.0
  - @backstage/plugin-events-node@0.2.8-next.0

## 0.3.1

### Patch Changes

- b9a6d1348d96: Properly handle `async` event callback
- df8411779da1: Add support for Repository Variables and Secrets to the `publish:github` and `github:repo:create` scaffolder actions. You will need to add `read/write` permissions to your GITHUB_TOKEN and/or Github Backstage App for Repository `Secrets` and `Variables`

  Upgrade octokit introduces some breaking changes.

- Updated dependencies
  - @backstage/backend-common@0.19.0
  - @backstage/catalog-client@1.4.2
  - @backstage/types@1.1.0
  - @backstage/plugin-catalog-backend@1.10.0
  - @backstage/integration@1.5.0
  - @backstage/catalog-model@1.4.0
  - @backstage/errors@1.2.0
  - @backstage/backend-plugin-api@0.5.3
  - @backstage/backend-tasks@0.5.3
  - @backstage/plugin-catalog-node@1.3.7
  - @backstage/config@1.0.8
  - @backstage/plugin-catalog-common@1.0.14
  - @backstage/plugin-events-node@0.2.7

## 0.3.1-next.3

### Patch Changes

- Updated dependencies
  - @backstage/backend-common@0.19.0-next.2
  - @backstage/catalog-model@1.4.0-next.1
  - @backstage/plugin-catalog-backend@1.10.0-next.2
  - @backstage/backend-plugin-api@0.5.3-next.2
  - @backstage/backend-tasks@0.5.3-next.2
  - @backstage/catalog-client@1.4.2-next.2
  - @backstage/config@1.0.7
  - @backstage/errors@1.2.0-next.0
  - @backstage/integration@1.5.0-next.0
  - @backstage/types@1.0.2
  - @backstage/plugin-catalog-common@1.0.14-next.1
  - @backstage/plugin-catalog-node@1.3.7-next.2
  - @backstage/plugin-events-node@0.2.7-next.2

## 0.3.1-next.2

### Patch Changes

- b9a6d1348d96: Properly handle `async` event callback
- Updated dependencies
  - @backstage/config@1.0.7

## 0.3.1-next.1

### Patch Changes

- df8411779da1: Add support for Repository Variables and Secrets to the `publish:github` and `github:repo:create` scaffolder actions. You will need to add `read/write` permissions to your GITHUB_TOKEN and/or Github Backstage App for Repository `Secrets` and `Variables`

  Upgrade octokit introduces some breaking changes.

- Updated dependencies
  - @backstage/backend-common@0.19.0-next.1
  - @backstage/plugin-catalog-backend@1.9.2-next.1
  - @backstage/integration@1.5.0-next.0
  - @backstage/errors@1.2.0-next.0
  - @backstage/backend-plugin-api@0.5.3-next.1
  - @backstage/catalog-model@1.4.0-next.0
  - @backstage/backend-tasks@0.5.3-next.1
  - @backstage/plugin-catalog-node@1.3.7-next.1
  - @backstage/catalog-client@1.4.2-next.1
  - @backstage/plugin-events-node@0.2.7-next.1
  - @backstage/plugin-catalog-common@1.0.14-next.0
  - @backstage/config@1.0.7
  - @backstage/types@1.0.2

## 0.3.1-next.0

### Patch Changes

- Updated dependencies
  - @backstage/catalog-client@1.4.2-next.0
  - @backstage/plugin-catalog-backend@1.9.2-next.0
  - @backstage/plugin-catalog-node@1.3.7-next.0
  - @backstage/backend-common@0.18.6-next.0
  - @backstage/integration@1.4.5
  - @backstage/config@1.0.7
  - @backstage/backend-plugin-api@0.5.3-next.0
  - @backstage/backend-tasks@0.5.3-next.0
  - @backstage/catalog-model@1.3.0
  - @backstage/errors@1.1.5
  - @backstage/types@1.0.2
  - @backstage/plugin-catalog-common@1.0.13
  - @backstage/plugin-events-node@0.2.7-next.0

## 0.3.0

### Minor Changes

- 970678adbe2: Implement events support for `GithubMultiOrgEntityProvider`

  **BREAKING:** Passing in a custom `teamTransformer` will now correctly completely override the default transformer behavior

### Patch Changes

- 78bb674a713: Fixed bug in queryWithPaging that caused secondary rate limit errors in GitHub with organizations having more than 1000 repositories. This change makes one request per second to avoid concurrency issues.
- bd101cefd37: Updated the `team.edited` event emitted from `GithubOrgEntityProvider` to also include teams description.
- Updated dependencies
  - @backstage/plugin-catalog-backend@1.9.1
  - @backstage/backend-common@0.18.5
  - @backstage/integration@1.4.5
  - @backstage/backend-tasks@0.5.2
  - @backstage/plugin-catalog-node@1.3.6
  - @backstage/backend-plugin-api@0.5.2
  - @backstage/catalog-client@1.4.1
  - @backstage/catalog-model@1.3.0
  - @backstage/config@1.0.7
  - @backstage/errors@1.1.5
  - @backstage/types@1.0.2
  - @backstage/plugin-catalog-common@1.0.13
  - @backstage/plugin-events-node@0.2.6

## 0.3.0-next.2

### Minor Changes

- 970678adbe2: Implement events support for `GithubMultiOrgEntityProvider`

  **BREAKING:** Passing in a custom `teamTransformer` will now correctly completely override the default transformer behavior

### Patch Changes

- bd101cefd37: Updated the `team.edited` event emitted from `GithubOrgEntityProvider` to also include teams description.
- Updated dependencies
  - @backstage/plugin-catalog-backend@1.9.1-next.2
  - @backstage/config@1.0.7

## 0.2.8-next.1

### Patch Changes

- Updated dependencies
  - @backstage/backend-common@0.18.5-next.1
  - @backstage/plugin-catalog-backend@1.9.1-next.1
  - @backstage/backend-tasks@0.5.2-next.1
  - @backstage/plugin-catalog-node@1.3.6-next.1
  - @backstage/backend-plugin-api@0.5.2-next.1
  - @backstage/config@1.0.7
  - @backstage/plugin-events-node@0.2.6-next.1

## 0.2.8-next.0

### Patch Changes

- 78bb674a713: Fixed bug in queryWithPaging that caused secondary rate limit errors in GitHub with organizations having more than 1000 repositories. This change makes one request per second to avoid concurrency issues.
- Updated dependencies
  - @backstage/backend-common@0.18.5-next.0
  - @backstage/integration@1.4.5-next.0
  - @backstage/backend-tasks@0.5.2-next.0
  - @backstage/plugin-catalog-backend@1.9.1-next.0
  - @backstage/plugin-catalog-node@1.3.6-next.0
  - @backstage/backend-plugin-api@0.5.2-next.0
  - @backstage/catalog-client@1.4.1
  - @backstage/catalog-model@1.3.0
  - @backstage/config@1.0.7
  - @backstage/errors@1.1.5
  - @backstage/types@1.0.2
  - @backstage/plugin-catalog-common@1.0.13
  - @backstage/plugin-events-node@0.2.6-next.0

## 0.2.7

### Patch Changes

- 3756dd98feb: `GitHubEntityProvider`: Add option to configure visibility filter via `app-config.yaml`.

  Please find how to configure visibility filter config at https://backstage.io/docs/integrations/github/discovery

- 3160138d8d4: Implement `GithubMultiOrgEntityProvider` for sourcing group and user entities from multiple GitHub organizations
- Updated dependencies
  - @backstage/backend-common@0.18.4
  - @backstage/plugin-catalog-backend@1.9.0
  - @backstage/catalog-client@1.4.1
  - @backstage/backend-tasks@0.5.1
  - @backstage/catalog-model@1.3.0
  - @backstage/integration@1.4.4
  - @backstage/plugin-catalog-node@1.3.5
  - @backstage/backend-plugin-api@0.5.1
  - @backstage/config@1.0.7
  - @backstage/errors@1.1.5
  - @backstage/types@1.0.2
  - @backstage/plugin-catalog-common@1.0.13
  - @backstage/plugin-events-node@0.2.5

## 0.2.7-next.3

### Patch Changes

- Updated dependencies
  - @backstage/plugin-catalog-backend@1.9.0-next.3
  - @backstage/catalog-model@1.3.0-next.0
  - @backstage/backend-common@0.18.4-next.2
  - @backstage/backend-plugin-api@0.5.1-next.2
  - @backstage/backend-tasks@0.5.1-next.2
  - @backstage/catalog-client@1.4.1-next.1
  - @backstage/config@1.0.7
  - @backstage/errors@1.1.5
  - @backstage/integration@1.4.4-next.0
  - @backstage/types@1.0.2
  - @backstage/plugin-catalog-common@1.0.13-next.1
  - @backstage/plugin-catalog-node@1.3.5-next.3
  - @backstage/plugin-events-node@0.2.5-next.2

## 0.2.7-next.2

### Patch Changes

- Updated dependencies
  - @backstage/plugin-catalog-backend@1.8.1-next.2
  - @backstage/backend-common@0.18.4-next.2
  - @backstage/catalog-client@1.4.1-next.0
  - @backstage/backend-plugin-api@0.5.1-next.2
  - @backstage/backend-tasks@0.5.1-next.2
  - @backstage/catalog-model@1.2.1
  - @backstage/config@1.0.7
  - @backstage/errors@1.1.5
  - @backstage/integration@1.4.4-next.0
  - @backstage/types@1.0.2
  - @backstage/plugin-catalog-common@1.0.13-next.0
  - @backstage/plugin-catalog-node@1.3.5-next.2
  - @backstage/plugin-events-node@0.2.5-next.2

## 0.2.7-next.1

### Patch Changes

- Updated dependencies
  - @backstage/plugin-catalog-backend@1.8.1-next.1
  - @backstage/backend-tasks@0.5.1-next.1
  - @backstage/integration@1.4.4-next.0
  - @backstage/backend-common@0.18.4-next.1
  - @backstage/backend-plugin-api@0.5.1-next.1
  - @backstage/catalog-client@1.4.0
  - @backstage/catalog-model@1.2.1
  - @backstage/config@1.0.7
  - @backstage/errors@1.1.5
  - @backstage/types@1.0.2
  - @backstage/plugin-catalog-common@1.0.13-next.0
  - @backstage/plugin-catalog-node@1.3.5-next.1
  - @backstage/plugin-events-node@0.2.5-next.1

## 0.2.7-next.0

### Patch Changes

- Updated dependencies
  - @backstage/plugin-catalog-backend@1.8.1-next.0
  - @backstage/backend-common@0.18.4-next.0
  - @backstage/config@1.0.7
  - @backstage/integration@1.4.3
  - @backstage/backend-plugin-api@0.5.1-next.0
  - @backstage/backend-tasks@0.5.1-next.0
  - @backstage/catalog-client@1.4.0
  - @backstage/catalog-model@1.2.1
  - @backstage/errors@1.1.5
  - @backstage/types@1.0.2
  - @backstage/plugin-catalog-common@1.0.12
  - @backstage/plugin-catalog-node@1.3.5-next.0
  - @backstage/plugin-events-node@0.2.5-next.0

## 0.2.6

### Patch Changes

- 65454876fb2: Minor API report tweaks
- 90469c02c8c: Renamed `githubEntityProviderCatalogModule` to `catalogModuleGithubEntityProvider` to match the [recommended naming patterns](https://backstage.io/docs/backend-system/architecture/naming-patterns).
- e675f902980: Make sure to not use deprecated exports from `@backstage/plugin-catalog-backend`
- 928a12a9b3e: Internal refactor of `/alpha` exports.
- 52b0022dab7: Updated dependency `msw` to `^1.0.0`.
- Updated dependencies
  - @backstage/plugin-catalog-backend@1.8.0
  - @backstage/catalog-client@1.4.0
  - @backstage/backend-tasks@0.5.0
  - @backstage/backend-common@0.18.3
  - @backstage/errors@1.1.5
  - @backstage/plugin-catalog-node@1.3.4
  - @backstage/backend-plugin-api@0.5.0
  - @backstage/catalog-model@1.2.1
  - @backstage/plugin-catalog-common@1.0.12
  - @backstage/plugin-events-node@0.2.4
  - @backstage/integration@1.4.3
  - @backstage/config@1.0.7
  - @backstage/types@1.0.2

## 0.2.6-next.2

### Patch Changes

- 65454876fb2: Minor API report tweaks
- Updated dependencies
  - @backstage/backend-tasks@0.5.0-next.2
  - @backstage/backend-common@0.18.3-next.2
  - @backstage/backend-plugin-api@0.4.1-next.2
  - @backstage/plugin-catalog-backend@1.8.0-next.2
  - @backstage/plugin-catalog-node@1.3.4-next.2
  - @backstage/plugin-events-node@0.2.4-next.2
  - @backstage/config@1.0.7-next.0
  - @backstage/integration@1.4.3-next.0

## 0.2.6-next.1

### Patch Changes

- 52b0022dab7: Updated dependency `msw` to `^1.0.0`.
- Updated dependencies
  - @backstage/errors@1.1.5-next.0
  - @backstage/backend-common@0.18.3-next.1
  - @backstage/catalog-client@1.4.0-next.1
  - @backstage/integration@1.4.3-next.0
  - @backstage/plugin-catalog-backend@1.8.0-next.1
  - @backstage/backend-plugin-api@0.4.1-next.1
  - @backstage/backend-tasks@0.4.4-next.1
  - @backstage/config@1.0.7-next.0
  - @backstage/catalog-model@1.2.1-next.1
  - @backstage/types@1.0.2
  - @backstage/plugin-catalog-common@1.0.12-next.1
  - @backstage/plugin-catalog-node@1.3.4-next.1
  - @backstage/plugin-events-node@0.2.4-next.1

## 0.2.6-next.0

### Patch Changes

- 928a12a9b3: Internal refactor of `/alpha` exports.
- Updated dependencies
  - @backstage/catalog-client@1.4.0-next.0
  - @backstage/plugin-catalog-backend@1.8.0-next.0
  - @backstage/backend-tasks@0.4.4-next.0
  - @backstage/backend-plugin-api@0.4.1-next.0
  - @backstage/backend-common@0.18.3-next.0
  - @backstage/catalog-model@1.2.1-next.0
  - @backstage/plugin-catalog-common@1.0.12-next.0
  - @backstage/plugin-catalog-node@1.3.4-next.0
  - @backstage/plugin-events-node@0.2.4-next.0
  - @backstage/config@1.0.6
  - @backstage/errors@1.1.4
  - @backstage/integration@1.4.2
  - @backstage/types@1.0.2

## 0.2.5

### Patch Changes

- 66158754b4: Add support for filtering out forks
- 80afd5ff8b: Use github team slug and login annotations rather than entity name to infer location annotations
- 85b04f659a: Internal refactor to not use deprecated `substr`
- Updated dependencies
  - @backstage/plugin-catalog-backend@1.7.2
  - @backstage/backend-plugin-api@0.4.0
  - @backstage/backend-common@0.18.2
  - @backstage/catalog-model@1.2.0
  - @backstage/plugin-events-node@0.2.3
  - @backstage/plugin-catalog-node@1.3.3
  - @backstage/backend-tasks@0.4.3
  - @backstage/catalog-client@1.3.1
  - @backstage/config@1.0.6
  - @backstage/errors@1.1.4
  - @backstage/integration@1.4.2
  - @backstage/types@1.0.2
  - @backstage/plugin-catalog-common@1.0.11

## 0.2.5-next.2

### Patch Changes

- Updated dependencies
  - @backstage/backend-plugin-api@0.4.0-next.2
  - @backstage/backend-common@0.18.2-next.2
  - @backstage/plugin-catalog-backend@1.7.2-next.2
  - @backstage/catalog-model@1.2.0-next.1
  - @backstage/plugin-events-node@0.2.3-next.2
  - @backstage/plugin-catalog-node@1.3.3-next.2
  - @backstage/backend-tasks@0.4.3-next.2
  - @backstage/catalog-client@1.3.1-next.1
  - @backstage/config@1.0.6
  - @backstage/errors@1.1.4
  - @backstage/integration@1.4.2
  - @backstage/types@1.0.2
  - @backstage/plugin-catalog-common@1.0.11-next.1

## 0.2.5-next.1

### Patch Changes

- 66158754b4: Add support for filtering out forks
- 85b04f659a: Internal refactor to not use deprecated `substr`
- Updated dependencies
  - @backstage/plugin-catalog-backend@1.7.2-next.1
  - @backstage/backend-common@0.18.2-next.1
  - @backstage/backend-plugin-api@0.3.2-next.1
  - @backstage/backend-tasks@0.4.3-next.1
  - @backstage/catalog-client@1.3.1-next.0
  - @backstage/catalog-model@1.1.6-next.0
  - @backstage/config@1.0.6
  - @backstage/errors@1.1.4
  - @backstage/integration@1.4.2
  - @backstage/types@1.0.2
  - @backstage/plugin-catalog-common@1.0.11-next.0
  - @backstage/plugin-catalog-node@1.3.3-next.1
  - @backstage/plugin-events-node@0.2.3-next.1

## 0.2.5-next.0

### Patch Changes

- Updated dependencies
  - @backstage/catalog-model@1.1.6-next.0
  - @backstage/backend-common@0.18.2-next.0
  - @backstage/catalog-client@1.3.1-next.0
  - @backstage/plugin-catalog-backend@1.7.2-next.0
  - @backstage/plugin-catalog-common@1.0.11-next.0
  - @backstage/plugin-catalog-node@1.3.3-next.0
  - @backstage/backend-tasks@0.4.3-next.0
  - @backstage/backend-plugin-api@0.3.2-next.0
  - @backstage/plugin-events-node@0.2.3-next.0

## 0.2.3

### Patch Changes

- 427d8f4411: Added support for event based updates in the `GithubOrgEntityProvider`!
  Based on webhook events from GitHub the affected `User` or `Group` entity will be refreshed.
  This includes adding new entities, refreshing existing ones, and removing obsolete ones.

  Please find more information at
  https://backstage.io/docs/integrations/github/org#installation-with-events-support

- f8d91a8810: fixed `catalogPath` option to properly glob match on received GitHub events.
- 9f2b786fc9: Provide context for logged errors.
- 8e06f3cf00: Switched imports of `loggerToWinstonLogger` to `@backstage/backend-common`.
- Updated dependencies
  - @backstage/backend-plugin-api@0.3.0
  - @backstage/backend-common@0.18.0
  - @backstage/catalog-model@1.1.5
  - @backstage/catalog-client@1.3.0
  - @backstage/backend-tasks@0.4.1
  - @backstage/plugin-catalog-node@1.3.1
  - @backstage/plugin-catalog-backend@1.7.0
  - @backstage/config@1.0.6
  - @backstage/plugin-events-node@0.2.1
  - @backstage/errors@1.1.4
  - @backstage/integration@1.4.2
  - @backstage/types@1.0.2
  - @backstage/plugin-catalog-common@1.0.10

## 0.2.3-next.2

### Patch Changes

- f8d91a8810: fixed `catalogPath` option to properly glob match on received GitHub events.
- 9f2b786fc9: Provide context for logged errors.
- 8e06f3cf00: Switched imports of `loggerToWinstonLogger` to `@backstage/backend-common`.
- Updated dependencies
  - @backstage/backend-plugin-api@0.3.0-next.1
  - @backstage/backend-common@0.18.0-next.1
  - @backstage/backend-tasks@0.4.1-next.1
  - @backstage/catalog-client@1.3.0-next.2
  - @backstage/plugin-catalog-backend@1.7.0-next.2
  - @backstage/plugin-catalog-node@1.3.1-next.2
  - @backstage/plugin-events-node@0.2.1-next.1
  - @backstage/catalog-model@1.1.5-next.1
  - @backstage/config@1.0.6-next.0
  - @backstage/errors@1.1.4
  - @backstage/integration@1.4.2-next.0
  - @backstage/types@1.0.2
  - @backstage/plugin-catalog-common@1.0.10-next.1

## 0.2.3-next.1

### Patch Changes

- 427d8f4411: Added support for event based updates in the `GithubOrgEntityProvider`!
  Based on webhook events from GitHub the affected `User` or `Group` entity will be refreshed.
  This includes adding new entities, refreshing existing ones, and removing obsolete ones.

  Please find more information at
  https://backstage.io/docs/integrations/github/org#installation-with-events-support

- Updated dependencies
  - @backstage/backend-plugin-api@0.2.1-next.0
  - @backstage/backend-common@0.18.0-next.0
  - @backstage/config@1.0.6-next.0
  - @backstage/plugin-catalog-backend@1.7.0-next.1
  - @backstage/plugin-catalog-node@1.3.1-next.1
  - @backstage/plugin-events-node@0.2.1-next.0
  - @backstage/backend-tasks@0.4.1-next.0
  - @backstage/catalog-client@1.3.0-next.1
  - @backstage/catalog-model@1.1.5-next.1
  - @backstage/errors@1.1.4
  - @backstage/integration@1.4.2-next.0
  - @backstage/types@1.0.2
  - @backstage/plugin-catalog-common@1.0.10-next.1

## 0.2.3-next.0

### Patch Changes

- Updated dependencies
  - @backstage/catalog-model@1.1.5-next.0
  - @backstage/catalog-client@1.3.0-next.0
  - @backstage/plugin-catalog-backend@1.7.0-next.0
  - @backstage/backend-common@0.17.0
  - @backstage/backend-plugin-api@0.2.0
  - @backstage/backend-tasks@0.4.0
  - @backstage/config@1.0.5
  - @backstage/errors@1.1.4
  - @backstage/integration@1.4.1
  - @backstage/types@1.0.2
  - @backstage/plugin-catalog-common@1.0.10-next.0
  - @backstage/plugin-catalog-node@1.3.1-next.0
  - @backstage/plugin-events-node@0.2.0

## 0.2.2

### Patch Changes

- 70fa5ec3ec: Fixes the assignment of group member references in `GithubMultiOrgProcessor` so membership relations are resolved correctly.
- 884d749b14: Refactored to use `coreServices` from `@backstage/backend-plugin-api`.
- fe93cce743: Added the githubCredentialsProvider property to the GithubLocationAnalyzerOptions to be able to override the GithubCredentialsProvider.
- a0fd4af94a: Handle GitHub `push` events at the `GithubEntityProvider` by subscribing to the topic `github.push.`

  Implements `EventSubscriber` to receive events for the topic `github.push`.

  On `github.push`, the affected repository will be refreshed.
  This includes adding new Location entities, refreshing existing ones,
  and removing obsolete ones.

  Please find more information at
  https://backstage.io/docs/integrations/github/discovery#installation-with-events-support

- 3280711113: Updated dependency `msw` to `^0.49.0`.
- 754b5854df: Fix incorrectly exported GithubOrgEntityProvider as a type
- Updated dependencies
  - @backstage/plugin-catalog-backend@1.6.0
  - @backstage/catalog-client@1.2.0
  - @backstage/backend-common@0.17.0
  - @backstage/plugin-catalog-node@1.3.0
  - @backstage/backend-tasks@0.4.0
  - @backstage/errors@1.1.4
  - @backstage/backend-plugin-api@0.2.0
  - @backstage/plugin-events-node@0.2.0
  - @backstage/integration@1.4.1
  - @backstage/types@1.0.2
  - @backstage/catalog-model@1.1.4
  - @backstage/config@1.0.5
  - @backstage/plugin-catalog-common@1.0.9

## 0.2.2-next.3

### Patch Changes

- Updated dependencies
  - @backstage/plugin-catalog-backend@1.6.0-next.3
  - @backstage/backend-tasks@0.4.0-next.3
  - @backstage/backend-common@0.17.0-next.3
  - @backstage/backend-plugin-api@0.2.0-next.3
  - @backstage/catalog-client@1.2.0-next.1
  - @backstage/catalog-model@1.1.4-next.1
  - @backstage/config@1.0.5-next.1
  - @backstage/errors@1.1.4-next.1
  - @backstage/integration@1.4.1-next.1
  - @backstage/types@1.0.2-next.1
  - @backstage/plugin-catalog-common@1.0.9-next.3
  - @backstage/plugin-catalog-node@1.3.0-next.3
  - @backstage/plugin-events-node@0.2.0-next.3

## 0.2.2-next.2

### Patch Changes

- 884d749b14: Refactored to use `coreServices` from `@backstage/backend-plugin-api`.
- Updated dependencies
  - @backstage/plugin-catalog-backend@1.6.0-next.2
  - @backstage/plugin-catalog-node@1.3.0-next.2
  - @backstage/backend-common@0.17.0-next.2
  - @backstage/backend-plugin-api@0.2.0-next.2
  - @backstage/backend-tasks@0.4.0-next.2
  - @backstage/catalog-client@1.2.0-next.1
  - @backstage/catalog-model@1.1.4-next.1
  - @backstage/config@1.0.5-next.1
  - @backstage/errors@1.1.4-next.1
  - @backstage/integration@1.4.1-next.1
  - @backstage/types@1.0.2-next.1
  - @backstage/plugin-catalog-common@1.0.9-next.2
  - @backstage/plugin-events-node@0.2.0-next.2

## 0.2.2-next.1

### Patch Changes

- fe93cce743: Added the githubCredentialsProvider property to the GithubLocationAnalyzerOptions to be able to override the GithubCredentialsProvider.
- a0fd4af94a: Handle GitHub `push` events at the `GithubEntityProvider` by subscribing to the topic `github.push.`

  Implements `EventSubscriber` to receive events for the topic `github.push`.

  On `github.push`, the affected repository will be refreshed.
  This includes adding new Location entities, refreshing existing ones,
  and removing obsolete ones.

  Please find more information at
  https://backstage.io/docs/integrations/github/discovery#installation-with-events-support

- Updated dependencies
  - @backstage/backend-common@0.17.0-next.1
  - @backstage/plugin-catalog-backend@1.6.0-next.1
  - @backstage/backend-tasks@0.4.0-next.1
  - @backstage/types@1.0.2-next.1
  - @backstage/backend-plugin-api@0.1.5-next.1
  - @backstage/plugin-catalog-node@1.2.2-next.1
  - @backstage/config@1.0.5-next.1
  - @backstage/integration@1.4.1-next.1
  - @backstage/catalog-client@1.2.0-next.1
  - @backstage/catalog-model@1.1.4-next.1
  - @backstage/errors@1.1.4-next.1
  - @backstage/plugin-catalog-common@1.0.9-next.1
  - @backstage/plugin-events-node@0.2.0-next.1

## 0.2.2-next.0

### Patch Changes

- 70fa5ec3ec: Fixes the assignment of group member references in `GithubMultiOrgProcessor` so membership relations are resolved correctly.
- 3280711113: Updated dependency `msw` to `^0.49.0`.
- 754b5854df: Fix incorrectly exported GithubOrgEntityProvider as a type
- Updated dependencies
  - @backstage/catalog-client@1.2.0-next.0
  - @backstage/plugin-catalog-backend@1.6.0-next.0
  - @backstage/backend-common@0.16.1-next.0
  - @backstage/integration@1.4.1-next.0
  - @backstage/types@1.0.2-next.0
  - @backstage/backend-plugin-api@0.1.5-next.0
  - @backstage/plugin-catalog-node@1.2.2-next.0
  - @backstage/backend-tasks@0.3.8-next.0
  - @backstage/catalog-model@1.1.4-next.0
  - @backstage/config@1.0.5-next.0
  - @backstage/errors@1.1.4-next.0

## 0.2.0

### Minor Changes

- 67fe5bc9a9: BREAKING: Support authenticated backends by including a server token for catalog requests. The constructor of `GithubLocationAnalyzer` now requires an instance of `TokenManager` to be supplied:

  ```diff
  ...
    builder.addLocationAnalyzers(
      new GitHubLocationAnalyzer({
        discovery: env.discovery,
        config: env.config,
  +     tokenManager: env.tokenManager,
      }),
    );
  ...
  ```

- f64d66a45c: Added the ability for the GitHub discovery provider to validate that catalog files exist before emitting them.

  Users can now set the `validateLocationsExist` property to `true` in their GitHub discovery configuration to opt in to this feature.
  This feature only works with `catalogPath`s that do not contain wildcards.

  When `validateLocationsExist` is set to `true`, the GitHub discovery provider will retrieve the object from the
  repository at the provided `catalogPath`.
  If this file exists and is non-empty, then it will be emitted as a location for further processing.
  If this file does not exist or is empty, then it will not be emitted.
  Not emitting locations that do not exist allows for far fewer calls to the GitHub API to validate locations that do not exist.

### Patch Changes

- 67fe5bc9a9: Properly derive Github credentials when making requests in `GithubLocationAnalyzer` to support Github App authentication
- bef063dc8d: - Make it possible to inject custom user and team transformers when configuring the `GithubOrgEntityProvider`
- 4c9f7847e4: Updated dependency `msw` to `^0.48.0` while moving it to be a dev dependency.
- c1784a4980: Replaces in-code uses of `GitHub` with `Github` and deprecates old versions.
- Updated dependencies
  - @backstage/backend-common@0.16.0
  - @backstage/plugin-catalog-backend@1.5.1
  - @backstage/integration@1.4.0
  - @backstage/backend-tasks@0.3.7
  - @backstage/catalog-model@1.1.3
  - @backstage/types@1.0.1
  - @backstage/backend-plugin-api@0.1.4
  - @backstage/plugin-catalog-node@1.2.1
  - @backstage/catalog-client@1.1.2
  - @backstage/config@1.0.4
  - @backstage/errors@1.1.3

## 0.2.0-next.1

### Patch Changes

- Updated dependencies
  - @backstage/backend-common@0.16.0-next.1
  - @backstage/backend-plugin-api@0.1.4-next.1
  - @backstage/backend-tasks@0.3.7-next.1
  - @backstage/plugin-catalog-backend@1.5.1-next.1
  - @backstage/plugin-catalog-node@1.2.1-next.1
  - @backstage/catalog-client@1.1.2-next.0
  - @backstage/catalog-model@1.1.3-next.0
  - @backstage/config@1.0.4-next.0
  - @backstage/errors@1.1.3-next.0
  - @backstage/integration@1.4.0-next.0
  - @backstage/types@1.0.1-next.0

## 0.2.0-next.0

### Minor Changes

- 67fe5bc9a9: BREAKING: Support authenticated backends by including a server token for catalog requests. The constructor of `GithubLocationAnalyzer` now requires an instance of `TokenManager` to be supplied:

  ```diff
  ...
    builder.addLocationAnalyzers(
      new GitHubLocationAnalyzer({
        discovery: env.discovery,
        config: env.config,
  +     tokenManager: env.tokenManager,
      }),
    );
  ...
  ```

- f64d66a45c: Added the ability for the GitHub discovery provider to validate that catalog files exist before emitting them.

  Users can now set the `validateLocationsExist` property to `true` in their GitHub discovery configuration to opt in to this feature.
  This feature only works with `catalogPath`s that do not contain wildcards.

  When `validateLocationsExist` is set to `true`, the GitHub discovery provider will retrieve the object from the
  repository at the provided `catalogPath`.
  If this file exists and is non-empty, then it will be emitted as a location for further processing.
  If this file does not exist or is empty, then it will not be emitted.
  Not emitting locations that do not exist allows for far fewer calls to the GitHub API to validate locations that do not exist.

### Patch Changes

- 67fe5bc9a9: Properly derive Github credentials when making requests in `GithubLocationAnalyzer` to support Github App authentication
- c1784a4980: Replaces in-code uses of `GitHub` with `Github` and deprecates old versions.
- Updated dependencies
  - @backstage/backend-common@0.16.0-next.0
  - @backstage/plugin-catalog-backend@1.5.1-next.0
  - @backstage/integration@1.4.0-next.0
  - @backstage/backend-tasks@0.3.7-next.0
  - @backstage/catalog-model@1.1.3-next.0
  - @backstage/types@1.0.1-next.0
  - @backstage/backend-plugin-api@0.1.4-next.0
  - @backstage/plugin-catalog-node@1.2.1-next.0
  - @backstage/catalog-client@1.1.2-next.0
  - @backstage/config@1.0.4-next.0
  - @backstage/errors@1.1.3-next.0

## 0.1.8

### Patch Changes

- 8749df3d02: `GitHubEntityProvider`: Add option to configure schedule via `app-config.yaml` instead of in code.

  Please find how to configure the schedule at the config at
  https://backstage.io/docs/integrations/github/discovery

- 7022aebf35: Added `GithubLocationAnalyzer`. This can be used to add to the `CatalogBuilder`. When added this will be used by `RepoLocationAnalyzer` to figure out if the given URL that you are trying to import from the /catalog-import page already contains catalog-info.yaml files.
- 51046b58b0: Use schedule from config at backend module.

  Also, it removes `GithubEntityProviderCatalogModuleOptions`
  in favor of config-only for the backend module setup
  like at other similar modules.

- 7edb5909e8: Add missing config schema for the `GitHubEntityProvider`.
- be9474b103: Replaces in-code uses of `GitHub` by `Github` and deprecates old versions.

  Deprecates

  - `GitHubEntityProvider` replaced by `GithubEntityProvider`
  - `GitHubLocationAnalyzer` replaced by `GithubLocationAnalyzer`
  - `GitHubLocationAnalyzerOptions` replaced by `GithubLocationAnalyzerOptions`
  - `GitHubOrgEntityProvider` replaced by `GithubOrgEntityProvider`
  - `GitHubOrgEntityProviderOptions` replaced by `GithubOrgEntityProviderOptions`

  Renames

  - `GitHubLocationAnalyzer` to `GithubLocationAnalyzer`
  - `GitHubLocationAnalyzerOptions` to `GithubLocationAnalyzerOptions`

- a35a27df70: Updated the `moduleId` of the experimental module export.
- Updated dependencies
  - @backstage/plugin-catalog-node@1.2.0
  - @backstage/catalog-model@1.1.2
  - @backstage/backend-common@0.15.2
  - @backstage/plugin-catalog-backend@1.5.0
  - @backstage/backend-tasks@0.3.6
  - @backstage/backend-plugin-api@0.1.3
  - @backstage/catalog-client@1.1.1
  - @backstage/config@1.0.3
  - @backstage/errors@1.1.2
  - @backstage/integration@1.3.2
  - @backstage/types@1.0.0

## 0.1.8-next.2

### Patch Changes

- 7022aebf35: Added `GitHubLocationAnalyzer`. This can be used to add to the `CatalogBuilder`. When added this will be used by `RepoLocationAnalyzer` to figure out if the given URL that you are trying to import from the /catalog-import page already contains catalog-info.yaml files.
- 7edb5909e8: Add missing config schema for the `GitHubEntityProvider`.
- Updated dependencies
  - @backstage/plugin-catalog-node@1.2.0-next.2
  - @backstage/plugin-catalog-backend@1.5.0-next.2
  - @backstage/backend-tasks@0.3.6-next.2
  - @backstage/backend-common@0.15.2-next.2
  - @backstage/backend-plugin-api@0.1.3-next.2
  - @backstage/catalog-client@1.1.1-next.2
  - @backstage/catalog-model@1.1.2-next.2
  - @backstage/config@1.0.3-next.2
  - @backstage/errors@1.1.2-next.2
  - @backstage/integration@1.3.2-next.2
  - @backstage/types@1.0.0

## 0.1.8-next.1

### Patch Changes

- a35a27df70: Updated the `moduleId` of the experimental module export.
- Updated dependencies
  - @backstage/backend-common@0.15.2-next.1
  - @backstage/backend-plugin-api@0.1.3-next.1
  - @backstage/backend-tasks@0.3.6-next.1
  - @backstage/catalog-model@1.1.2-next.1
  - @backstage/config@1.0.3-next.1
  - @backstage/errors@1.1.2-next.1
  - @backstage/integration@1.3.2-next.1
  - @backstage/types@1.0.0
  - @backstage/plugin-catalog-backend@1.4.1-next.1
  - @backstage/plugin-catalog-node@1.1.1-next.1

## 0.1.8-next.0

### Patch Changes

- Updated dependencies
  - @backstage/catalog-model@1.1.2-next.0
  - @backstage/backend-plugin-api@0.1.3-next.0
  - @backstage/plugin-catalog-backend@1.4.1-next.0
  - @backstage/plugin-catalog-node@1.1.1-next.0
  - @backstage/backend-common@0.15.2-next.0
  - @backstage/backend-tasks@0.3.6-next.0
  - @backstage/config@1.0.3-next.0
  - @backstage/errors@1.1.2-next.0
  - @backstage/integration@1.3.2-next.0
  - @backstage/types@1.0.0

## 0.1.7

### Patch Changes

- 3c4a388537: New experimental alpha exports for use with the upcoming backend system.
- 667d917488: Updated dependency `msw` to `^0.47.0`.
- 87ec2ba4d6: Updated dependency `msw` to `^0.46.0`.
- bf5e9030eb: Updated dependency `msw` to `^0.45.0`.
- 3a62594a11: Add support for including (or excluding) Github repositories by topic
- 287a64bf97: Added the ability to configure the host for the `GitHubEntityProvider` to use against GitHub Enterprise
- 91e2abbd46: Remove the duplicated `scheduleFn` initialization in `GitHubEntityProvider`.
- Updated dependencies
  - @backstage/backend-plugin-api@0.1.2
  - @backstage/backend-common@0.15.1
  - @backstage/plugin-catalog-node@1.1.0
  - @backstage/integration@1.3.1
  - @backstage/plugin-catalog-backend@1.4.0
  - @backstage/backend-tasks@0.3.5
  - @backstage/catalog-model@1.1.1
  - @backstage/config@1.0.2
  - @backstage/errors@1.1.1

## 0.1.7-next.3

### Patch Changes

- Updated dependencies
  - @backstage/plugin-catalog-node@1.1.0-next.2
  - @backstage/backend-plugin-api@0.1.2-next.2
  - @backstage/catalog-model@1.1.1-next.0
  - @backstage/config@1.0.2-next.0
  - @backstage/errors@1.1.1-next.0
  - @backstage/integration@1.3.1-next.2
  - @backstage/plugin-catalog-backend@1.4.0-next.3
  - @backstage/backend-common@0.15.1-next.3
  - @backstage/backend-tasks@0.3.5-next.1

## 0.1.7-next.2

### Patch Changes

- 667d917488: Updated dependency `msw` to `^0.47.0`.
- 87ec2ba4d6: Updated dependency `msw` to `^0.46.0`.
- 3a62594a11: Add support for including (or excluding) Github repositories by topic
- Updated dependencies
  - @backstage/backend-plugin-api@0.1.2-next.1
  - @backstage/plugin-catalog-node@1.0.2-next.1
  - @backstage/backend-common@0.15.1-next.2
  - @backstage/integration@1.3.1-next.1
  - @backstage/plugin-catalog-backend@1.4.0-next.2

## 0.1.7-next.1

### Patch Changes

- 287a64bf97: Added the ability to configure the host for the `GitHubEntityProvider` to use against GitHub Enterprise
- Updated dependencies
  - @backstage/backend-common@0.15.1-next.1
  - @backstage/plugin-catalog-backend@1.4.0-next.1

## 0.1.7-next.0

### Patch Changes

- 3c4a388537: New experimental alpha exports for use with the upcoming backend system.
- bf5e9030eb: Updated dependency `msw` to `^0.45.0`.
- Updated dependencies
  - @backstage/backend-common@0.15.1-next.0
  - @backstage/backend-tasks@0.3.5-next.0
  - @backstage/plugin-catalog-backend@1.3.2-next.0
  - @backstage/backend-plugin-api@0.1.2-next.0
  - @backstage/integration@1.3.1-next.0
  - @backstage/plugin-catalog-node@1.0.2-next.0

## 0.1.6

### Patch Changes

- f48950e34b: Github Entity Provider functionality for adding entities to the catalog.

  This provider replaces the GithubDiscoveryProcessor functionality as providers offer more flexibility with scheduling ingestion, removing and preventing orphaned entities.

  More information can be found on the [GitHub Discovery](https://backstage.io/docs/integrations/github/discovery) page.

- c59d1ce487: Fixed bug where repository filter was including all archived repositories
- 97f0a37378: Improved support for wildcards in `catalogPath`
- Updated dependencies
  - @backstage/backend-common@0.15.0
  - @backstage/integration@1.3.0
  - @backstage/backend-tasks@0.3.4
  - @backstage/plugin-catalog-backend@1.3.1

## 0.1.6-next.2

### Patch Changes

- 97f0a37378: Improved support for wildcards in `catalogPath`
- Updated dependencies
  - @backstage/plugin-catalog-backend@1.3.1-next.2

## 0.1.6-next.1

### Patch Changes

- f48950e34b: Github Entity Provider functionality for adding entities to the catalog.

  This provider replaces the GithubDiscoveryProcessor functionality as providers offer more flexibility with scheduling ingestion, removing and preventing orphaned entities.

  More information can be found on the [GitHub Discovery](https://backstage.io/docs/integrations/github/discovery) page.

- Updated dependencies
  - @backstage/backend-common@0.15.0-next.1
  - @backstage/integration@1.3.0-next.1
  - @backstage/plugin-catalog-backend@1.3.1-next.1

## 0.1.6-next.0

### Patch Changes

- Updated dependencies
  - @backstage/backend-common@0.15.0-next.0
  - @backstage/integration@1.3.0-next.0
  - @backstage/backend-tasks@0.3.4-next.0
  - @backstage/plugin-catalog-backend@1.3.1-next.0

## 0.1.5

### Patch Changes

- a70869e775: Updated dependency `msw` to `^0.43.0`.
- 0f25116d28: Updated dependency `@octokit/graphql` to `^5.0.0`.
- 8006d0f9bf: Updated dependency `msw` to `^0.44.0`.
- Updated dependencies
  - @backstage/plugin-catalog-backend@1.3.0
  - @backstage/backend-common@0.14.1
  - @backstage/catalog-model@1.1.0
  - @backstage/integration@1.2.2
  - @backstage/backend-tasks@0.3.3
  - @backstage/errors@1.1.0

## 0.1.5-next.2

### Patch Changes

- a70869e775: Updated dependency `msw` to `^0.43.0`.
- 0f25116d28: Updated dependency `@octokit/graphql` to `^5.0.0`.
- Updated dependencies
  - @backstage/plugin-catalog-backend@1.3.0-next.3
  - @backstage/backend-common@0.14.1-next.3
  - @backstage/integration@1.2.2-next.3
  - @backstage/backend-tasks@0.3.3-next.3
  - @backstage/catalog-model@1.1.0-next.3

## 0.1.5-next.1

### Patch Changes

- Updated dependencies
  - @backstage/catalog-model@1.1.0-next.1
  - @backstage/backend-common@0.14.1-next.1
  - @backstage/errors@1.1.0-next.0
  - @backstage/plugin-catalog-backend@1.2.1-next.1
  - @backstage/backend-tasks@0.3.3-next.1
  - @backstage/integration@1.2.2-next.1

## 0.1.5-next.0

### Patch Changes

- Updated dependencies
  - @backstage/backend-common@0.14.1-next.0
  - @backstage/catalog-model@1.1.0-next.0
  - @backstage/integration@1.2.2-next.0
  - @backstage/backend-tasks@0.3.3-next.0
  - @backstage/plugin-catalog-backend@1.2.1-next.0

## 0.1.4

### Patch Changes

- 8335a6f6f3: Adds an edit URL to the GitHub Teams Group entities.
- 8f7b1835df: Updated dependency `msw` to `^0.41.0`.
- Updated dependencies
  - @backstage/plugin-catalog-backend@1.2.0
  - @backstage/backend-tasks@0.3.2
  - @backstage/backend-common@0.14.0
  - @backstage/integration@1.2.1
  - @backstage/catalog-model@1.0.3

## 0.1.4-next.2

### Patch Changes

- Updated dependencies
  - @backstage/backend-common@0.14.0-next.2
  - @backstage/integration@1.2.1-next.2
  - @backstage/backend-tasks@0.3.2-next.2
  - @backstage/plugin-catalog-backend@1.2.0-next.2

## 0.1.4-next.1

### Patch Changes

- 8335a6f6f3: Adds an edit URL to the GitHub Teams Group entities.
- 8f7b1835df: Updated dependency `msw` to `^0.41.0`.
- Updated dependencies
  - @backstage/backend-tasks@0.3.2-next.1
  - @backstage/backend-common@0.13.6-next.1
  - @backstage/integration@1.2.1-next.1
  - @backstage/plugin-catalog-backend@1.2.0-next.1
  - @backstage/catalog-model@1.0.3-next.0

## 0.1.4-next.0

### Patch Changes

- Updated dependencies
  - @backstage/backend-tasks@0.3.2-next.0
  - @backstage/backend-common@0.13.6-next.0
  - @backstage/integration@1.2.1-next.0
  - @backstage/plugin-catalog-backend@1.2.0-next.0

## 0.1.3

### Patch Changes

- a7de43f648: `GitHubOrgEntityProvider.fromConfig` now supports a `schedule` option like other
  entity providers, that makes it more convenient to leverage using the common
  task scheduler.

  If you want to use this in your own project, it is used something like the following:

  ```ts
  // In packages/backend/src/plugins/catalog.ts
  builder.addEntityProvider(
    GitHubOrgEntityProvider.fromConfig(env.config, {
      id: 'production',
      orgUrl: 'https://github.com/backstage',
      schedule: env.scheduler.createScheduledTaskRunner({
        frequency: { cron: '*/30 * * * *' },
        timeout: { minutes: 10 },
      }),
      logger: env.logger,
    }),
  );
  ```

- Updated dependencies
  - @backstage/backend-common@0.13.3
  - @backstage/plugin-catalog-backend@1.1.2
  - @backstage/backend-tasks@0.3.1
  - @backstage/integration@1.2.0
  - @backstage/config@1.0.1
  - @backstage/catalog-model@1.0.2

## 0.1.3-next.1

### Patch Changes

- a7de43f648: `GitHubOrgEntityProvider.fromConfig` now supports a `schedule` option like other
  entity providers, that makes it more convenient to leverage using the common
  task scheduler.

  If you want to use this in your own project, it is used something like the following:

  ```ts
  // In packages/backend/src/plugins/catalog.ts
  builder.addEntityProvider(
    GitHubOrgEntityProvider.fromConfig(env.config, {
      id: 'production',
      orgUrl: 'https://github.com/backstage',
      schedule: env.scheduler.createScheduledTaskRunner({
        frequency: { cron: '*/30 * * * *' },
        timeout: { minutes: 10 },
      }),
      logger: env.logger,
    }),
  );
  ```

- Updated dependencies
  - @backstage/backend-common@0.13.3-next.2
  - @backstage/plugin-catalog-backend@1.1.2-next.2
  - @backstage/backend-tasks@0.3.1-next.1
  - @backstage/config@1.0.1-next.0
  - @backstage/catalog-model@1.0.2-next.0
  - @backstage/integration@1.2.0-next.1

## 0.1.3-next.0

### Patch Changes

- Updated dependencies
  - @backstage/backend-common@0.13.3-next.0
  - @backstage/integration@1.2.0-next.0
  - @backstage/plugin-catalog-backend@1.1.2-next.0

## 0.1.2

### Patch Changes

- Updated dependencies
  - @backstage/plugin-catalog-backend@1.1.0
  - @backstage/integration@1.1.0
  - @backstage/catalog-model@1.0.1
  - @backstage/backend-common@0.13.2

## 0.1.2-next.1

### Patch Changes

- Updated dependencies
  - @backstage/plugin-catalog-backend@1.1.0-next.1
  - @backstage/integration@1.1.0-next.1
  - @backstage/backend-common@0.13.2-next.1

## 0.1.2-next.0

### Patch Changes

- Updated dependencies
  - @backstage/catalog-model@1.0.1-next.0
  - @backstage/plugin-catalog-backend@1.0.1-next.0
  - @backstage/backend-common@0.13.2-next.0
  - @backstage/integration@1.0.1-next.0

## 0.1.1

### Patch Changes

- 132189e466: Updated the code to handle User kind `spec.memberOf` now being optional.
- e949d68059: Made sure to move the catalog-related github and ldap config into their right places
- Updated dependencies
  - @backstage/plugin-catalog-backend@1.0.0
  - @backstage/backend-common@0.13.1
  - @backstage/catalog-model@1.0.0
  - @backstage/integration@1.0.0
  - @backstage/config@1.0.0
  - @backstage/errors@1.0.0
  - @backstage/types@1.0.0

## 0.1.0

### Minor Changes

- d4934e19b1: Added package, moving out GitHub specific functionality from the catalog-backend

### Patch Changes

- Updated dependencies
  - @backstage/backend-common@0.13.0
  - @backstage/plugin-catalog-backend@0.24.0
  - @backstage/catalog-model@0.13.0<|MERGE_RESOLUTION|>--- conflicted
+++ resolved
@@ -1,7 +1,5 @@
 # @backstage/plugin-catalog-backend-module-github
 
-<<<<<<< HEAD
-=======
 ## 0.7.12-next.0
 
 ### Patch Changes
@@ -18,7 +16,6 @@
   - @backstage/plugin-catalog-node@1.16.1
   - @backstage/plugin-events-node@0.4.9
 
->>>>>>> 66ce8958
 ## 0.7.11
 
 ### Patch Changes
