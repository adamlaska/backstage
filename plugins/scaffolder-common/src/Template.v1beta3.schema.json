{
  "$schema": "http://json-schema.org/draft-07/schema",
  "$id": "TemplateV1beta3",
  "description": "A Template describes a scaffolding task for use with the Scaffolder. It describes the required parameters as well as a series of steps that will be taken to execute the scaffolding task.",
  "examples": [
    {
      "apiVersion": "scaffolder.backstage.io/v1beta3",
      "kind": "Template",
      "metadata": {
        "name": "react-ssr-template",
        "title": "React SSR Template",
        "description": "Next.js application skeleton for creating isomorphic web applications.",
        "tags": ["recommended", "react"]
      },
      "spec": {
        "owner": "artist-relations-team",
        "type": "website",
        "parameters": {
          "required": ["name", "description", "repoUrl"],
          "backstage:permissions": {
            "tags": ["one", "two"]
          },
          "properties": {
            "name": {
              "title": "Name",
              "type": "string",
              "description": "Unique name of the component"
            },
            "description": {
              "title": "Description",
              "type": "string",
              "description": "Description of the component"
            },
            "repoUrl": {
              "title": "Pick a repository",
              "type": "string",
              "ui:field": "RepoUrlPicker"
            }
          }
        },
        "steps": [
          {
            "id": "fetch",
            "name": "Fetch",
            "action": "fetch:plain",
            "parameters": {
              "url": "./template"
            },
            "backstage:permissions": {
              "tags": ["one", "two"]
            }
          },
          {
            "id": "publish",
            "name": "Publish to GitHub",
            "action": "publish:github",
            "parameters": {
              "repoUrl": "${{ parameters.repoUrl }}"
            },
            "if": "${{ parameters.repoUrl }}"
          }
        ],
        "output": {
          "catalogInfoUrl": "${{ steps.publish.output.catalogInfoUrl }}"
        }
      }
    }
  ],
  "allOf": [
    {
      "$ref": "Entity"
    },
    {
      "type": "object",
      "required": ["spec"],
      "properties": {
        "apiVersion": {
          "enum": ["scaffolder.backstage.io/v1beta3"]
        },
        "kind": {
          "enum": ["Template"]
        },
        "spec": {
          "type": "object",
          "required": ["type", "steps"],
          "properties": {
            "type": {
              "type": "string",
              "description": "The type of component created by the template. The software catalog accepts any type value, but an organization should take great care to establish a proper taxonomy for these. Tools including Backstage itself may read this field and behave differently depending on its value. For example, a website type component may present tooling in the Backstage interface that is specific to just websites.",
              "examples": ["service", "website", "library"],
              "minLength": 1
            },
            "owner": {
              "type": "string",
              "description": "The user (or group) owner of the template",
              "minLength": 1
            },
            "parameters": {
              "oneOf": [
                {
                  "type": "object",
                  "description": "The JSONSchema describing the inputs for the template.",
                  "properties": {
                    "backstage:permissions": {
                      "type": "object",
                      "description": "Object used for authorizing the parameter",
                      "properties": {
                        "tags": {
                          "type": "array",
                          "items": {
                            "type": "string"
                          }
                        }
                      }
                    }
                  }
                },
                {
                  "type": "array",
                  "description": "A list of separate forms to collect parameters.",
                  "items": {
                    "type": "object",
                    "description": "The JSONSchema describing the inputs for the template.",
                    "properties": {
                      "backstage:permissions": {
                        "type": "object",
                        "description": "Object used for authorizing the parameter",
                        "properties": {
                          "tags": {
                            "type": "array",
                            "items": {
                              "type": "string"
                            }
                          }
                        }
                      }
                    }
                  }
                }
              ]
            },
<<<<<<< HEAD
            "EXPERIMENTAL_recovery": {
              "type": "object",
              "description": "A task recovery section.",
              "properties": {
                "EXPERIMENTAL_strategy": {
                  "type": "string",
                  "description": "Recovery strategy for your task (none or startOver). By default none"
=======
            "presentation": {
              "type": "object",
              "description": "A way to redefine the labels for actionable buttons.",
              "properties": {
                "backButtonText": {
                  "type": "string",
                  "description": "A button which return the user to one step back."
                },
                "createButtonText": {
                  "type": "string",
                  "description": "A button which start the execution of the template."
                },
                "reviewButtonText": {
                  "type": "string",
                  "description": "A button which open the review step to verify the input prior to start the execution."
>>>>>>> ad3f162b
                }
              }
            },
            "steps": {
              "type": "array",
              "description": "A list of steps to execute.",
              "items": {
                "type": "object",
                "description": "A description of the step to execute.",
                "required": ["action"],
                "properties": {
                  "id": {
                    "type": "string",
                    "description": "The ID of the step, which can be used to refer to its outputs."
                  },
                  "name": {
                    "type": "string",
                    "description": "The name of the step, which will be displayed in the UI during the scaffolding process."
                  },
                  "action": {
                    "type": "string",
                    "description": "The name of the action to execute."
                  },
                  "input": {
                    "type": "object",
                    "description": "A templated object describing the inputs to the action."
                  },
                  "if": {
                    "type": ["string", "boolean"],
                    "description": "A templated condition that skips the step when evaluated to false. If the condition is true or not defined, the step is executed. The condition is true, if the input is not `false`, `undefined`, `null`, `\"\"`, `0`, or `[]`."
                  },
                  "backstage:permissions": {
                    "type": "object",
                    "description": "Object used for authorizing the step",
                    "properties": {
                      "tags": {
                        "type": "array",
                        "items": {
                          "type": "string"
                        }
                      }
                    }
                  }
                }
              }
            },
            "output": {
              "type": "object",
              "description": "A templated object describing the outputs of the scaffolding task.",
              "properties": {
                "links": {
                  "type": "array",
                  "description": "A list of external hyperlinks, typically pointing to resources created or updated by the template",
                  "items": {
                    "type": "object",
                    "required": [],
                    "properties": {
                      "url": {
                        "type": "string",
                        "description": "A url in a standard uri format.",
                        "examples": ["https://github.com/my-org/my-new-repo"],
                        "minLength": 1
                      },
                      "entityRef": {
                        "type": "string",
                        "description": "An entity reference to an entity in the catalog.",
                        "examples": ["Component:default/my-app"],
                        "minLength": 1
                      },
                      "title": {
                        "type": "string",
                        "description": "A user friendly display name for the link.",
                        "examples": ["View new repo"],
                        "minLength": 1
                      },
                      "icon": {
                        "type": "string",
                        "description": "A key representing a visual icon to be displayed in the UI.",
                        "examples": ["dashboard"],
                        "minLength": 1
                      }
                    }
                  }
                },
                "text": {
                  "type": "array",
                  "description": "A list of Markdown text blobs, like output data from the template.",
                  "items": {
                    "type": "object",
                    "required": [],
                    "properties": {
                      "title": {
                        "type": "string",
                        "description": "A user friendly display name for the text.",
                        "examples": ["Output Content"],
                        "minLength": 1
                      },
                      "icon": {
                        "type": "string",
                        "description": "A key representing a visual icon to be displayed in the UI.",
                        "examples": ["dashboard"],
                        "minLength": 1
                      },
                      "content": {
                        "type": "string",
                        "description": "The text blob to display in the UI, rendered as Markdown.",
                        "examples": ["**hey** _I'm_ Markdown"]
                      }
                    }
                  }
                }
              },
              "additionalProperties": {
                "type": "string"
              }
            }
          }
        }
      }
    }
  ]
}<|MERGE_RESOLUTION|>--- conflicted
+++ resolved
@@ -139,7 +139,24 @@
                 }
               ]
             },
-<<<<<<< HEAD
+            "presentation": {
+              "type": "object",
+              "description": "A way to redefine the labels for actionable buttons.",
+              "properties": {
+                "backButtonText": {
+                  "type": "string",
+                  "description": "A button which return the user to one step back."
+                },
+                "createButtonText": {
+                  "type": "string",
+                  "description": "A button which start the execution of the template."
+                },
+                "reviewButtonText": {
+                  "type": "string",
+                  "description": "A button which open the review step to verify the input prior to start the execution."
+                }
+              }
+            },
             "EXPERIMENTAL_recovery": {
               "type": "object",
               "description": "A task recovery section.",
@@ -147,23 +164,6 @@
                 "EXPERIMENTAL_strategy": {
                   "type": "string",
                   "description": "Recovery strategy for your task (none or startOver). By default none"
-=======
-            "presentation": {
-              "type": "object",
-              "description": "A way to redefine the labels for actionable buttons.",
-              "properties": {
-                "backButtonText": {
-                  "type": "string",
-                  "description": "A button which return the user to one step back."
-                },
-                "createButtonText": {
-                  "type": "string",
-                  "description": "A button which start the execution of the template."
-                },
-                "reviewButtonText": {
-                  "type": "string",
-                  "description": "A button which open the review step to verify the input prior to start the execution."
->>>>>>> ad3f162b
                 }
               }
             },
