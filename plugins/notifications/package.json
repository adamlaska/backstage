--- conflicted
+++ resolved
@@ -1,10 +1,6 @@
 {
   "name": "@backstage/plugin-notifications",
-<<<<<<< HEAD
-  "version": "0.5.3",
-=======
   "version": "0.5.4-next.0",
->>>>>>> 66ce8958
   "backstage": {
     "role": "frontend-plugin",
     "pluginId": "notifications",
